--- conflicted
+++ resolved
@@ -76,8 +76,6 @@
     ParamsSuite.checkParams(model)
   }
 
-<<<<<<< HEAD
-=======
   test("GBTClassifier: default params") {
     val gbt = new GBTClassifier
     assert(gbt.getLabelCol === "label")
@@ -224,7 +222,6 @@
     }
   }
 
->>>>>>> 0ef1421a
   test("GBT parameter stepSize should be in interval (0, 1]") {
     withClue("GBT parameter stepSize should be in interval (0, 1]") {
       intercept[IllegalArgumentException] {
