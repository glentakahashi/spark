/*
 * Licensed to the Apache Software Foundation (ASF) under one or more
 * contributor license agreements.  See the NOTICE file distributed with
 * this work for additional information regarding copyright ownership.
 * The ASF licenses this file to You under the Apache License, Version 2.0
 * (the "License"); you may not use this file except in compliance with
 * the License.  You may obtain a copy of the License at
 *
 *    http://www.apache.org/licenses/LICENSE-2.0
 *
 * Unless required by applicable law or agreed to in writing, software
 * distributed under the License is distributed on an "AS IS" BASIS,
 * WITHOUT WARRANTIES OR CONDITIONS OF ANY KIND, either express or implied.
 * See the License for the specific language governing permissions and
 * limitations under the License.
 */

package org.apache.spark.ml.source.libsvm

import java.io.IOException

import org.apache.hadoop.conf.Configuration
import org.apache.hadoop.fs.{FileStatus, Path}
import org.apache.hadoop.io.{NullWritable, Text}
import org.apache.hadoop.mapreduce.{Job, RecordWriter, TaskAttemptContext}
import org.apache.hadoop.mapreduce.lib.output.TextOutputFormat

import org.apache.spark.TaskContext
import org.apache.spark.ml.feature.LabeledPoint
import org.apache.spark.ml.linalg.{Vector, Vectors, VectorUDT}
import org.apache.spark.mllib.util.MLUtils
import org.apache.spark.sql.{Row, SparkSession}
import org.apache.spark.sql.catalyst.InternalRow
import org.apache.spark.sql.catalyst.encoders.RowEncoder
import org.apache.spark.sql.catalyst.expressions.AttributeReference
import org.apache.spark.sql.catalyst.expressions.codegen.GenerateUnsafeProjection
import org.apache.spark.sql.execution.datasources._
import org.apache.spark.sql.execution.datasources.text.TextOutputWriter
import org.apache.spark.sql.sources._
import org.apache.spark.sql.types._
import org.apache.spark.util.SerializableConfiguration

private[libsvm] class LibSVMOutputWriter(
    stagingDir: String,
    fileNamePrefix: String,
    dataSchema: StructType,
    context: TaskAttemptContext)
  extends OutputWriter {

  override val path: String = {
    val compressionExtension = TextOutputWriter.getCompressionExtension(context)
    new Path(stagingDir, fileNamePrefix + ".libsvm" + compressionExtension).toString
  }

  private[this] val buffer = new Text()

  private val recordWriter: RecordWriter[NullWritable, Text] = {
    new TextOutputFormat[NullWritable, Text]() {
      override def getDefaultWorkFile(context: TaskAttemptContext, extension: String): Path = {
        new Path(path)
      }
    }.getRecordWriter(context)
  }

  override def write(row: Row): Unit = {
    val label = row.get(0)
    val vector = row.get(1).asInstanceOf[Vector]
    val sb = new StringBuilder(label.toString)
    vector.foreachActive { case (i, v) =>
      sb += ' '
      sb ++= s"${i + 1}:$v"
    }
    buffer.set(sb.mkString)
    recordWriter.write(NullWritable.get(), buffer)
  }

  override def close(): Unit = {
    recordWriter.close(context)
  }
}

/** @see [[LibSVMDataSource]] for public documentation. */
// If this is moved or renamed, please update DataSource's backwardCompatibilityMap.
private[libsvm] class LibSVMFileFormat extends TextBasedFileFormat with DataSourceRegister {

  override def shortName(): String = "libsvm"

  override def toString: String = "LibSVM"

  private def verifySchema(dataSchema: StructType): Unit = {
    if (
      dataSchema.size != 2 ||
        !dataSchema(0).dataType.sameType(DataTypes.DoubleType) ||
        !dataSchema(1).dataType.sameType(new VectorUDT()) ||
        !(dataSchema(1).metadata.getLong("numFeatures").toInt > 0)
    ) {
      throw new IOException(s"Illegal schema for libsvm data, schema=$dataSchema")
    }
  }

  override def inferSchema(
      sparkSession: SparkSession,
      options: Map[String, String],
      files: Seq[FileStatus]): Option[StructType] = {
    val numFeatures: Int = options.get("numFeatures").map(_.toInt).filter(_ > 0).getOrElse {
      // Infers number of features if the user doesn't specify (a valid) one.
      val dataFiles = files.filterNot(_.getPath.getName startsWith "_")
      val path = if (dataFiles.length == 1) {
        dataFiles.head.getPath.toUri.toString
      } else if (dataFiles.isEmpty) {
        throw new IOException("No input path specified for libsvm data")
      } else {
        throw new IOException("Multiple input paths are not supported for libsvm data.")
      }

      val sc = sparkSession.sparkContext
      val parsed = MLUtils.parseLibSVMFile(sc, path, sc.defaultParallelism)
      MLUtils.computeNumFeatures(parsed)
    }

    val featuresMetadata = new MetadataBuilder()
      .putLong("numFeatures", numFeatures)
      .build()

    Some(
      StructType(
        StructField("label", DoubleType, nullable = false) ::
        StructField("features", new VectorUDT(), nullable = false, featuresMetadata) :: Nil))
  }

  override def prepareWrite(
      sparkSession: SparkSession,
      job: Job,
      options: Map[String, String],
      dataSchema: StructType): OutputWriterFactory = {
    new OutputWriterFactory {
      override def newInstance(
<<<<<<< HEAD
          stagingDir: String,
          fileNamePrefix: String,
          dataSchema: StructType,
          context: TaskAttemptContext): OutputWriter = {
        new LibSVMOutputWriter(stagingDir, fileNamePrefix, dataSchema, context)
=======
          path: String,
          dataSchema: StructType,
          context: TaskAttemptContext): OutputWriter = {
        new LibSVMOutputWriter(path, dataSchema, context)
>>>>>>> 0cba535a
      }

      override def getFileExtension(context: TaskAttemptContext): String = {
        ".libsvm" + TextOutputWriter.getCompressionExtension(context)
      }
    }
  }

  override def buildReader(
      sparkSession: SparkSession,
      dataSchema: StructType,
      partitionSchema: StructType,
      requiredSchema: StructType,
      filters: Seq[Filter],
      options: Map[String, String],
      hadoopConf: Configuration): (PartitionedFile) => Iterator[InternalRow] = {
    verifySchema(dataSchema)
    val numFeatures = dataSchema("features").metadata.getLong("numFeatures").toInt
    assert(numFeatures > 0)

    val sparse = options.getOrElse("vectorType", "sparse") == "sparse"

    val broadcastedHadoopConf =
      sparkSession.sparkContext.broadcast(new SerializableConfiguration(hadoopConf))

    (file: PartitionedFile) => {
      val linesReader = new HadoopFileLinesReader(file, broadcastedHadoopConf.value.value)
      Option(TaskContext.get()).foreach(_.addTaskCompletionListener(_ => linesReader.close()))

      val points = linesReader
          .map(_.toString.trim)
          .filterNot(line => line.isEmpty || line.startsWith("#"))
          .map { line =>
            val (label, indices, values) = MLUtils.parseLibSVMRecord(line)
            LabeledPoint(label, Vectors.sparse(numFeatures, indices, values))
          }

      val converter = RowEncoder(dataSchema)
      val fullOutput = dataSchema.map { f =>
        AttributeReference(f.name, f.dataType, f.nullable, f.metadata)()
      }
      val requiredOutput = fullOutput.filter { a =>
        requiredSchema.fieldNames.contains(a.name)
      }

      val requiredColumns = GenerateUnsafeProjection.generate(requiredOutput, fullOutput)

      points.map { pt =>
        val features = if (sparse) pt.features.toSparse else pt.features.toDense
        requiredColumns(converter.toRow(Row(pt.label, features)))
      }
    }
  }
}<|MERGE_RESOLUTION|>--- conflicted
+++ resolved
@@ -135,18 +135,10 @@
       dataSchema: StructType): OutputWriterFactory = {
     new OutputWriterFactory {
       override def newInstance(
-<<<<<<< HEAD
-          stagingDir: String,
-          fileNamePrefix: String,
-          dataSchema: StructType,
-          context: TaskAttemptContext): OutputWriter = {
-        new LibSVMOutputWriter(stagingDir, fileNamePrefix, dataSchema, context)
-=======
           path: String,
           dataSchema: StructType,
           context: TaskAttemptContext): OutputWriter = {
         new LibSVMOutputWriter(path, dataSchema, context)
->>>>>>> 0cba535a
       }
 
       override def getFileExtension(context: TaskAttemptContext): String = {
