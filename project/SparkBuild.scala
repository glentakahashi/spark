--- conflicted
+++ resolved
@@ -29,7 +29,6 @@
 import sbtunidoc.Plugin.UnidocKeys.unidocGenjavadocVersion
 import com.simplytyped.Antlr4Plugin._
 import com.typesafe.sbt.pom.{PomBuild, SbtPomKeys}
-import com.typesafe.sbt.SbtGit._
 import com.typesafe.tools.mima.plugin.MimaKeys
 import org.scalastyle.sbt.ScalastylePlugin._
 import org.scalastyle.sbt.Tasks
@@ -234,7 +233,7 @@
     }
   )
 
-  lazy val sharedSettings = versionWithGit ++ sparkGenjavadocSettings ++
+  lazy val sharedSettings = sparkGenjavadocSettings ++
       (if (sys.env.contains("NOLINT_ON_COMPILE")) Nil else enableScalaStyle) ++ Seq(
     exportJars in Compile := true,
     exportJars in Test := false,
@@ -242,44 +241,16 @@
       .orElse(sys.props.get("java.home").map { p => new File(p).getParentFile().getAbsolutePath() })
       .map(file),
     incOptions := incOptions.value.withNameHashing(true),
+    publishMavenStyle := true,
     unidocGenjavadocVersion := "0.10",
 
-    git.useGitDescribe := true,
-    useJGit,
-    version := {
-      val uncommittedSuffix =
-        git.makeUncommittedSignifierSuffix(git.gitUncommittedChanges.value, git.uncommittedSignifier.value)
-      val releaseVersion =
-        git.releaseVersion(git.gitCurrentTags.value, git.gitTagToVersionNumber.value, uncommittedSuffix)
-      val describedVersion =
-        git.flaggedOptional(git.useGitDescribe.value, git.describeVersion(git.gitDescribedVersion.value, uncommittedSuffix))
-      val commitVersion = git.formattedShaVersion.value
-      //Now we fall through the potential version numbers...
-      git.makeVersion(Seq(
-        releaseVersion,
-        describedVersion,
-        commitVersion
-      )) get
-    },
     // Override SBT's default resolvers:
     resolvers := Seq(
       DefaultMavenRepository,
       Resolver.mavenLocal,
-      Resolver.bintrayRepo("palantir", "releases"),
-      Resolver.url("Bintray API Realm", url("https://api.bintray.com/maven/palantir/releases/spark")),
       Resolver.file("local", file(Path.userHome.absolutePath + "/.ivy2/local"))(Resolver.ivyStylePatterns)
     ),
     externalResolvers := resolvers.value,
-<<<<<<< HEAD
-    otherResolvers <<= SbtPomKeys.mvnLocalRepository(dotM2 => Seq(Resolver.file("dotM2", dotM2))),
-    publishLocalConfiguration in MavenCompile <<= (packagedArtifacts, deliverLocal, ivyLoggingLevel) map {
-      (arts, _, level) => new PublishConfiguration(None, "dotM2", arts, Seq(), level)
-    },
-    publishMavenStyle := true,
-    publishMavenStyle in MavenCompile := true,
-    publishLocal in MavenCompile <<= publishTask(publishLocalConfiguration in MavenCompile, deliverLocal),
-    publishLocalBoth <<= Seq(publishLocal in MavenCompile, publishLocal).dependOn,
-=======
     otherResolvers := SbtPomKeys.mvnLocalRepository(dotM2 => Seq(Resolver.file("dotM2", dotM2))).value,
     publishLocalConfiguration in MavenCompile :=
       new PublishConfiguration(None, "dotM2", packagedArtifacts.value, Seq(), ivyLoggingLevel.value),
@@ -287,16 +258,12 @@
     publishLocal in MavenCompile := publishTask(publishLocalConfiguration in MavenCompile, deliverLocal).value,
     publishLocalBoth := Seq(publishLocal in MavenCompile, publishLocal).dependOn.value,
 
->>>>>>> 0ef1421a
     javacOptions in (Compile, doc) ++= {
       val versionParts = System.getProperty("java.version").split("[+.\\-]+", 3)
       var major = versionParts(0).toInt
       if (major == 1) major = versionParts(1).toInt
       if (major >= 8) Seq("-Xdoclint:all", "-Xdoclint:-missing") else Seq.empty
     },
-    credentials += Credentials(new File(".credentials")),
-    licenses += ("Apache-2.0", url("https://www.apache.org/licenses/LICENSE-2.0")),
-    publishTo := Some("Bintray API Realm" at s"https://api.bintray.com/maven/palantir/releases/spark"),
 
     javacJVMVersion := "1.7",
     scalacJVMVersion := "1.7",
