/*
 * Licensed to the Apache Software Foundation (ASF) under one or more
 * contributor license agreements.  See the NOTICE file distributed with
 * this work for additional information regarding copyright ownership.
 * The ASF licenses this file to You under the Apache License, Version 2.0
 * (the "License"); you may not use this file except in compliance with
 * the License.  You may obtain a copy of the License at
 *
 *    http://www.apache.org/licenses/LICENSE-2.0
 *
 * Unless required by applicable law or agreed to in writing, software
 * distributed under the License is distributed on an "AS IS" BASIS,
 * WITHOUT WARRANTIES OR CONDITIONS OF ANY KIND, either express or implied.
 * See the License for the specific language governing permissions and
 * limitations under the License.
 */

package org.apache.spark.sql.execution

import scala.collection.JavaConverters._

import org.antlr.v4.runtime.{ParserRuleContext, Token}
import org.antlr.v4.runtime.tree.TerminalNode

import org.apache.spark.sql.{AnalysisException, SaveMode}
import org.apache.spark.sql.catalyst.{FunctionIdentifier, TableIdentifier}
import org.apache.spark.sql.catalyst.catalog._
import org.apache.spark.sql.catalyst.parser._
import org.apache.spark.sql.catalyst.parser.SqlBaseParser._
import org.apache.spark.sql.catalyst.plans.logical.{LogicalPlan, OneRowRelation, ScriptInputOutputSchema}
import org.apache.spark.sql.execution.command._
import org.apache.spark.sql.execution.datasources.{CreateTable, _}
import org.apache.spark.sql.internal.{HiveSerDe, SQLConf, VariableSubstitution}
import org.apache.spark.sql.types.{StructField, StructType}

/**
 * Concrete parser for Spark SQL statements.
 */
class SparkSqlParser(conf: SQLConf) extends AbstractSqlParser {
  val astBuilder = new SparkSqlAstBuilder(conf)

  private val substitutor = new VariableSubstitution(conf)

  protected override def parse[T](command: String)(toResult: SqlBaseParser => T): T = {
    super.parse(substitutor.substitute(command))(toResult)
  }
}

/**
 * Builder that converts an ANTLR ParseTree into a LogicalPlan/Expression/TableIdentifier.
 */
class SparkSqlAstBuilder(conf: SQLConf) extends AstBuilder {
  import org.apache.spark.sql.catalyst.parser.ParserUtils._

  /**
   * Create a [[SetCommand]] logical plan.
   *
   * Note that we assume that everything after the SET keyword is assumed to be a part of the
   * key-value pair. The split between key and value is made by searching for the first `=`
   * character in the raw string.
   */
  override def visitSetConfiguration(ctx: SetConfigurationContext): LogicalPlan = withOrigin(ctx) {
    // Construct the command.
    val raw = remainder(ctx.SET.getSymbol)
    val keyValueSeparatorIndex = raw.indexOf('=')
    if (keyValueSeparatorIndex >= 0) {
      val key = raw.substring(0, keyValueSeparatorIndex).trim
      val value = raw.substring(keyValueSeparatorIndex + 1).trim
      SetCommand(Some(key -> Option(value)))
    } else if (raw.nonEmpty) {
      SetCommand(Some(raw.trim -> None))
    } else {
      SetCommand(None)
    }
  }

  /**
   * Create a [[ResetCommand]] logical plan.
   * Example SQL :
   * {{{
   *   RESET;
   * }}}
   */
  override def visitResetConfiguration(
      ctx: ResetConfigurationContext): LogicalPlan = withOrigin(ctx) {
    ResetCommand
  }

  /**
   * Create an [[AnalyzeTableCommand]] command or an [[AnalyzeColumnCommand]] command.
   * Example SQL for analyzing table :
   * {{{
   *   ANALYZE TABLE table COMPUTE STATISTICS [NOSCAN];
   * }}}
   * Example SQL for analyzing columns :
   * {{{
   *   ANALYZE TABLE table COMPUTE STATISTICS FOR COLUMNS column1, column2;
   * }}}
   */
  override def visitAnalyze(ctx: AnalyzeContext): LogicalPlan = withOrigin(ctx) {
    if (ctx.partitionSpec != null) {
      logWarning(s"Partition specification is ignored: ${ctx.partitionSpec.getText}")
    }
    if (ctx.identifier != null) {
      if (ctx.identifier.getText.toLowerCase != "noscan") {
        throw new ParseException(s"Expected `NOSCAN` instead of `${ctx.identifier.getText}`", ctx)
      }
      AnalyzeTableCommand(visitTableIdentifier(ctx.tableIdentifier))
    } else if (ctx.identifierSeq() == null) {
      AnalyzeTableCommand(visitTableIdentifier(ctx.tableIdentifier), noscan = false)
    } else {
      AnalyzeColumnCommand(
        visitTableIdentifier(ctx.tableIdentifier),
        visitIdentifierSeq(ctx.identifierSeq()))
    }
  }

  /**
   * Create a [[SetDatabaseCommand]] logical plan.
   */
  override def visitUse(ctx: UseContext): LogicalPlan = withOrigin(ctx) {
    SetDatabaseCommand(ctx.db.getText)
  }

  /**
   * Create a [[ShowTablesCommand]] logical plan.
   * Example SQL :
   * {{{
   *   SHOW TABLES [EXTENDED] [(IN|FROM) database_name] [[LIKE] 'identifier_with_wildcards']
   *   [PARTITION(partition_spec)];
   * }}}
   */
  override def visitShowTables(ctx: ShowTablesContext): LogicalPlan = withOrigin(ctx) {
    if (ctx.partitionSpec != null) {
      operationNotAllowed("SHOW TABLES [EXTENDED] ... PARTITION", ctx)
    }
    if (ctx.EXTENDED != null && ctx.pattern == null) {
      throw new AnalysisException(
        s"SHOW TABLES EXTENDED must have identifier_with_wildcards specified.")
    }

    ShowTablesCommand(
      Option(ctx.db).map(_.getText),
      Option(ctx.pattern).map(string),
<<<<<<< HEAD
      ctx.EXTENDED != null)
=======
      isExtended = false)
  }

  /**
   * Create a [[ShowTablesCommand]] logical plan.
   * Example SQL :
   * {{{
   *   SHOW TABLE EXTENDED [(IN|FROM) database_name] LIKE 'identifier_with_wildcards'
   *   [PARTITION(partition_spec)];
   * }}}
   */
  override def visitShowTable(ctx: ShowTableContext): LogicalPlan = withOrigin(ctx) {
    if (ctx.partitionSpec != null) {
      operationNotAllowed("SHOW TABLE EXTENDED ... PARTITION", ctx)
    }

    ShowTablesCommand(
      Option(ctx.db).map(_.getText),
      Option(ctx.pattern).map(string),
      isExtended = true)
>>>>>>> 0ef1421a
  }

  /**
   * Create a [[ShowDatabasesCommand]] logical plan.
   * Example SQL:
   * {{{
   *   SHOW (DATABASES|SCHEMAS) [LIKE 'identifier_with_wildcards'];
   * }}}
   */
  override def visitShowDatabases(ctx: ShowDatabasesContext): LogicalPlan = withOrigin(ctx) {
    ShowDatabasesCommand(Option(ctx.pattern).map(string))
  }

  /**
   * A command for users to list the properties for a table. If propertyKey is specified, the value
   * for the propertyKey is returned. If propertyKey is not specified, all the keys and their
   * corresponding values are returned.
   * The syntax of using this command in SQL is:
   * {{{
   *   SHOW TBLPROPERTIES table_name[('propertyKey')];
   * }}}
   */
  override def visitShowTblProperties(
      ctx: ShowTblPropertiesContext): LogicalPlan = withOrigin(ctx) {
    ShowTablePropertiesCommand(
      visitTableIdentifier(ctx.tableIdentifier),
      Option(ctx.key).map(visitTablePropertyKey))
  }

  /**
   * A command for users to list the column names for a table.
   * This function creates a [[ShowColumnsCommand]] logical plan.
   *
   * The syntax of using this command in SQL is:
   * {{{
   *   SHOW COLUMNS (FROM | IN) table_identifier [(FROM | IN) database];
   * }}}
   */
  override def visitShowColumns(ctx: ShowColumnsContext): LogicalPlan = withOrigin(ctx) {
    ShowColumnsCommand(Option(ctx.db).map(_.getText), visitTableIdentifier(ctx.tableIdentifier))
  }

  /**
   * A command for users to list the partition names of a table. If partition spec is specified,
   * partitions that match the spec are returned. Otherwise an empty result set is returned.
   *
   * This function creates a [[ShowPartitionsCommand]] logical plan
   *
   * The syntax of using this command in SQL is:
   * {{{
   *   SHOW PARTITIONS table_identifier [partition_spec];
   * }}}
   */
  override def visitShowPartitions(ctx: ShowPartitionsContext): LogicalPlan = withOrigin(ctx) {
    val table = visitTableIdentifier(ctx.tableIdentifier)
    val partitionKeys = Option(ctx.partitionSpec).map(visitNonOptionalPartitionSpec)
    ShowPartitionsCommand(table, partitionKeys)
  }

  /**
   * Creates a [[ShowCreateTableCommand]]
   */
  override def visitShowCreateTable(ctx: ShowCreateTableContext): LogicalPlan = withOrigin(ctx) {
    val table = visitTableIdentifier(ctx.tableIdentifier())
    ShowCreateTableCommand(table)
  }

  /**
   * Create a [[RefreshTable]] logical plan.
   */
  override def visitRefreshTable(ctx: RefreshTableContext): LogicalPlan = withOrigin(ctx) {
    RefreshTable(visitTableIdentifier(ctx.tableIdentifier))
  }

  /**
   * Create a [[RefreshTable]] logical plan.
   */
  override def visitRefreshResource(ctx: RefreshResourceContext): LogicalPlan = withOrigin(ctx) {
    val resourcePath = remainder(ctx.REFRESH.getSymbol).trim
    RefreshResource(resourcePath)
  }

  /**
   * Create a [[CacheTableCommand]] logical plan.
   */
  override def visitCacheTable(ctx: CacheTableContext): LogicalPlan = withOrigin(ctx) {
    val query = Option(ctx.query).map(plan)
    val tableIdent = visitTableIdentifier(ctx.tableIdentifier)
    if (query.isDefined && tableIdent.database.isDefined) {
      val database = tableIdent.database.get
      throw new ParseException(s"It is not allowed to add database prefix `$database` to " +
        s"the table name in CACHE TABLE AS SELECT", ctx)
    }
    CacheTableCommand(tableIdent, query, ctx.LAZY != null)
  }

  /**
   * Create an [[UncacheTableCommand]] logical plan.
   */
  override def visitUncacheTable(ctx: UncacheTableContext): LogicalPlan = withOrigin(ctx) {
    UncacheTableCommand(visitTableIdentifier(ctx.tableIdentifier), ctx.EXISTS != null)
  }

  /**
   * Create a [[ClearCacheCommand]] logical plan.
   */
  override def visitClearCache(ctx: ClearCacheContext): LogicalPlan = withOrigin(ctx) {
    ClearCacheCommand
  }

  /**
   * Create an [[ExplainCommand]] logical plan.
   * The syntax of using this command in SQL is:
   * {{{
   *   EXPLAIN (EXTENDED | CODEGEN) SELECT * FROM ...
   * }}}
   */
  override def visitExplain(ctx: ExplainContext): LogicalPlan = withOrigin(ctx) {
    if (ctx.FORMATTED != null) {
      operationNotAllowed("EXPLAIN FORMATTED", ctx)
    }
    if (ctx.LOGICAL != null) {
      operationNotAllowed("EXPLAIN LOGICAL", ctx)
    }

    val statement = plan(ctx.statement)
    if (statement == null) {
      null  // This is enough since ParseException will raise later.
    } else if (isExplainableStatement(statement)) {
      ExplainCommand(statement, extended = ctx.EXTENDED != null, codegen = ctx.CODEGEN != null)
    } else {
      ExplainCommand(OneRowRelation)
    }
  }

  /**
   * Determine if a plan should be explained at all.
   */
  protected def isExplainableStatement(plan: LogicalPlan): Boolean = plan match {
    case _: DescribeTableCommand => false
    case _ => true
  }

  /**
   * Create a [[DescribeTableCommand]] logical plan.
   */
  override def visitDescribeTable(ctx: DescribeTableContext): LogicalPlan = withOrigin(ctx) {
    // Describe column are not supported yet. Return null and let the parser decide
    // what to do with this (create an exception or pass it on to a different system).
    if (ctx.describeColName != null) {
      null
    } else {
      val partitionSpec = if (ctx.partitionSpec != null) {
        // According to the syntax, visitPartitionSpec returns `Map[String, Option[String]]`.
        visitPartitionSpec(ctx.partitionSpec).map {
          case (key, Some(value)) => key -> value
          case (key, _) =>
            throw new ParseException(s"PARTITION specification is incomplete: `$key`", ctx)
        }
      } else {
        Map.empty[String, String]
      }
      DescribeTableCommand(
        visitTableIdentifier(ctx.tableIdentifier),
        partitionSpec,
        ctx.EXTENDED != null,
        ctx.FORMATTED != null)
    }
  }

  /**
   * Type to keep track of a table header: (identifier, isTemporary, ifNotExists, isExternal).
   */
  type TableHeader = (TableIdentifier, Boolean, Boolean, Boolean)

  /**
   * Validate a create table statement and return the [[TableIdentifier]].
   */
  override def visitCreateTableHeader(
      ctx: CreateTableHeaderContext): TableHeader = withOrigin(ctx) {
    val temporary = ctx.TEMPORARY != null
    val ifNotExists = ctx.EXISTS != null
    if (temporary && ifNotExists) {
      operationNotAllowed("CREATE TEMPORARY TABLE ... IF NOT EXISTS", ctx)
    }
    (visitTableIdentifier(ctx.tableIdentifier), temporary, ifNotExists, ctx.EXTERNAL != null)
  }

  /**
<<<<<<< HEAD
   * Create a data source table, returning a [[CreateTable]] logical plan.
   *
   * Expected format:
   * {{{
   *   CREATE [EXTERNAL] TABLE [IF NOT EXISTS] [db_name.]table_name
=======
   * Create a table, returning a [[CreateTable]] logical plan.
   *
   * Expected format:
   * {{{
   *   CREATE [TEMPORARY] TABLE [IF NOT EXISTS] [db_name.]table_name
>>>>>>> 0ef1421a
   *   USING table_provider
   *   [OPTIONS table_property_list]
   *   [PARTITIONED BY (col_name, col_name, ...)]
   *   [CLUSTERED BY (col_name, col_name, ...)
   *    [SORTED BY (col_name [ASC|DESC], ...)]
   *    INTO num_buckets BUCKETS
   *   ]
<<<<<<< HEAD
=======
   *   [LOCATION path]
   *   [COMMENT table_comment]
>>>>>>> 0ef1421a
   *   [AS select_statement];
   * }}}
   */
  override def visitCreateTable(ctx: CreateTableContext): LogicalPlan = withOrigin(ctx) {
    val (table, temp, ifNotExists, external) = visitCreateTableHeader(ctx.createTableHeader)
    if (external) {
      operationNotAllowed("CREATE EXTERNAL TABLE ... USING", ctx)
    }
    val options = Option(ctx.options).map(visitPropertyKeyValues).getOrElse(Map.empty)
    val provider = ctx.tableProvider.qualifiedName.getText
    val schema = Option(ctx.colTypeList()).map(createSchema)
    val partitionColumnNames =
      Option(ctx.partitionColumnNames)
        .map(visitIdentifierList(_).toArray)
        .getOrElse(Array.empty[String])
    val bucketSpec = Option(ctx.bucketSpec()).map(visitBucketSpec)

    val location = Option(ctx.locationSpec).map(visitLocationSpec)
    val storage = DataSource.buildStorageFormatFromOptions(options)

    if (location.isDefined && storage.locationUri.isDefined) {
      throw new ParseException(
        "LOCATION and 'path' in OPTIONS are both used to indicate the custom table path, " +
          "you can only specify one of them.", ctx)
    }
    val customLocation = storage.locationUri.orElse(location)

    val tableType = if (customLocation.isDefined) {
      CatalogTableType.EXTERNAL
    } else {
      CatalogTableType.MANAGED
    }

    val tableDesc = CatalogTable(
      identifier = table,
      tableType = tableType,
      storage = storage.copy(locationUri = customLocation),
      schema = schema.getOrElse(new StructType),
      provider = Some(provider),
      partitionColumnNames = partitionColumnNames,
      bucketSpec = bucketSpec,
      comment = Option(ctx.comment).map(string))

    // Determine the storage mode.
    val mode = if (ifNotExists) SaveMode.Ignore else SaveMode.ErrorIfExists

    if (ctx.query != null) {
      // Get the backing query.
      val query = plan(ctx.query)

      if (temp) {
        operationNotAllowed("CREATE TEMPORARY TABLE ... USING ... AS query", ctx)
      }

      // Don't allow explicit specification of schema for CTAS
      if (schema.nonEmpty) {
        operationNotAllowed(
          "Schema may not be specified in a Create Table As Select (CTAS) statement",
          ctx)
      }
      CreateTable(tableDesc, mode, Some(query))
    } else {
      if (temp) {
        if (ifNotExists) {
          operationNotAllowed("CREATE TEMPORARY TABLE IF NOT EXISTS", ctx)
        }

        logWarning(s"CREATE TEMPORARY TABLE ... USING ... is deprecated, please use " +
          "CREATE TEMPORARY VIEW ... USING ... instead")
        CreateTempViewUsing(table, schema, replace = true, global = false, provider, options)
      } else {
        CreateTable(tableDesc, mode, None)
      }
    }
  }

  /**
   * Creates a [[CreateTempViewUsing]] logical plan.
   */
  override def visitCreateTempViewUsing(
      ctx: CreateTempViewUsingContext): LogicalPlan = withOrigin(ctx) {
    CreateTempViewUsing(
      tableIdent = visitTableIdentifier(ctx.tableIdentifier()),
      userSpecifiedSchema = Option(ctx.colTypeList()).map(createSchema),
      replace = ctx.REPLACE != null,
      global = ctx.GLOBAL != null,
      provider = ctx.tableProvider.qualifiedName.getText,
      options = Option(ctx.tablePropertyList).map(visitPropertyKeyValues).getOrElse(Map.empty))
  }

  /**
   * Create a [[LoadDataCommand]] command.
   *
   * For example:
   * {{{
   *   LOAD DATA [LOCAL] INPATH 'filepath' [OVERWRITE] INTO TABLE tablename
   *   [PARTITION (partcol1=val1, partcol2=val2 ...)]
   * }}}
   */
  override def visitLoadData(ctx: LoadDataContext): LogicalPlan = withOrigin(ctx) {
    LoadDataCommand(
      table = visitTableIdentifier(ctx.tableIdentifier),
      path = string(ctx.path),
      isLocal = ctx.LOCAL != null,
      isOverwrite = ctx.OVERWRITE != null,
      partition = Option(ctx.partitionSpec).map(visitNonOptionalPartitionSpec)
    )
  }

  /**
   * Create a [[TruncateTableCommand]] command.
   *
   * For example:
   * {{{
   *   TRUNCATE TABLE tablename [PARTITION (partcol1=val1, partcol2=val2 ...)]
   * }}}
   */
  override def visitTruncateTable(ctx: TruncateTableContext): LogicalPlan = withOrigin(ctx) {
    TruncateTableCommand(
      visitTableIdentifier(ctx.tableIdentifier),
      Option(ctx.partitionSpec).map(visitNonOptionalPartitionSpec))
  }

  /**
   * Create a [[AlterTableRecoverPartitionsCommand]] command.
   *
   * For example:
   * {{{
   *   MSCK REPAIR TABLE tablename
   * }}}
   */
  override def visitRepairTable(ctx: RepairTableContext): LogicalPlan = withOrigin(ctx) {
    AlterTableRecoverPartitionsCommand(
      visitTableIdentifier(ctx.tableIdentifier),
      "MSCK REPAIR TABLE")
  }

  /**
   * Convert a table property list into a key-value map.
   * This should be called through [[visitPropertyKeyValues]] or [[visitPropertyKeys]].
   */
  override def visitTablePropertyList(
      ctx: TablePropertyListContext): Map[String, String] = withOrigin(ctx) {
    val properties = ctx.tableProperty.asScala.map { property =>
      val key = visitTablePropertyKey(property.key)
      val value = visitTablePropertyValue(property.value)
      key -> value
    }
    // Check for duplicate property names.
    checkDuplicateKeys(properties, ctx)
    properties.toMap
  }

  /**
   * Parse a key-value map from a [[TablePropertyListContext]], assuming all values are specified.
   */
  private def visitPropertyKeyValues(ctx: TablePropertyListContext): Map[String, String] = {
    val props = visitTablePropertyList(ctx)
    val badKeys = props.collect { case (key, null) => key }
    if (badKeys.nonEmpty) {
      operationNotAllowed(
        s"Values must be specified for key(s): ${badKeys.mkString("[", ",", "]")}", ctx)
    }
    props
  }

  /**
   * Parse a list of keys from a [[TablePropertyListContext]], assuming no values are specified.
   */
  private def visitPropertyKeys(ctx: TablePropertyListContext): Seq[String] = {
    val props = visitTablePropertyList(ctx)
    val badKeys = props.filter { case (_, v) => v != null }.keys
    if (badKeys.nonEmpty) {
      operationNotAllowed(
        s"Values should not be specified for key(s): ${badKeys.mkString("[", ",", "]")}", ctx)
    }
    props.keys.toSeq
  }

  /**
   * A table property key can either be String or a collection of dot separated elements. This
   * function extracts the property key based on whether its a string literal or a table property
   * identifier.
   */
  override def visitTablePropertyKey(key: TablePropertyKeyContext): String = {
    if (key.STRING != null) {
      string(key.STRING)
    } else {
      key.getText
    }
  }

  /**
   * A table property value can be String, Integer, Boolean or Decimal. This function extracts
   * the property value based on whether its a string, integer, boolean or decimal literal.
   */
  override def visitTablePropertyValue(value: TablePropertyValueContext): String = {
    if (value == null) {
      null
    } else if (value.STRING != null) {
      string(value.STRING)
    } else if (value.booleanValue != null) {
      value.getText.toLowerCase
    } else {
      value.getText
    }
  }

  /**
   * Create a [[CreateDatabaseCommand]] command.
   *
   * For example:
   * {{{
   *   CREATE DATABASE [IF NOT EXISTS] database_name [COMMENT database_comment]
   *    [LOCATION path] [WITH DBPROPERTIES (key1=val1, key2=val2, ...)]
   * }}}
   */
  override def visitCreateDatabase(ctx: CreateDatabaseContext): LogicalPlan = withOrigin(ctx) {
    CreateDatabaseCommand(
      ctx.identifier.getText,
      ctx.EXISTS != null,
      Option(ctx.locationSpec).map(visitLocationSpec),
      Option(ctx.comment).map(string),
      Option(ctx.tablePropertyList).map(visitPropertyKeyValues).getOrElse(Map.empty))
  }

  /**
   * Create an [[AlterDatabasePropertiesCommand]] command.
   *
   * For example:
   * {{{
   *   ALTER (DATABASE|SCHEMA) database SET DBPROPERTIES (property_name=property_value, ...);
   * }}}
   */
  override def visitSetDatabaseProperties(
      ctx: SetDatabasePropertiesContext): LogicalPlan = withOrigin(ctx) {
    AlterDatabasePropertiesCommand(
      ctx.identifier.getText,
      visitPropertyKeyValues(ctx.tablePropertyList))
  }

  /**
   * Create a [[DropDatabaseCommand]] command.
   *
   * For example:
   * {{{
   *   DROP (DATABASE|SCHEMA) [IF EXISTS] database [RESTRICT|CASCADE];
   * }}}
   */
  override def visitDropDatabase(ctx: DropDatabaseContext): LogicalPlan = withOrigin(ctx) {
    DropDatabaseCommand(ctx.identifier.getText, ctx.EXISTS != null, ctx.CASCADE != null)
  }

  /**
   * Create a [[DescribeDatabaseCommand]] command.
   *
   * For example:
   * {{{
   *   DESCRIBE DATABASE [EXTENDED] database;
   * }}}
   */
  override def visitDescribeDatabase(ctx: DescribeDatabaseContext): LogicalPlan = withOrigin(ctx) {
    DescribeDatabaseCommand(ctx.identifier.getText, ctx.EXTENDED != null)
  }

  /**
   * Create a plan for a DESCRIBE FUNCTION command.
   */
  override def visitDescribeFunction(ctx: DescribeFunctionContext): LogicalPlan = withOrigin(ctx) {
    import ctx._
    val functionName =
      if (describeFuncName.STRING() != null) {
        FunctionIdentifier(string(describeFuncName.STRING()), database = None)
      } else if (describeFuncName.qualifiedName() != null) {
        visitFunctionName(describeFuncName.qualifiedName)
      } else {
        FunctionIdentifier(describeFuncName.getText, database = None)
      }
    DescribeFunctionCommand(functionName, EXTENDED != null)
  }

  /**
   * Create a plan for a SHOW FUNCTIONS command.
   */
  override def visitShowFunctions(ctx: ShowFunctionsContext): LogicalPlan = withOrigin(ctx) {
    import ctx._
    val (user, system) = Option(ctx.identifier).map(_.getText.toLowerCase) match {
      case None | Some("all") => (true, true)
      case Some("system") => (false, true)
      case Some("user") => (true, false)
      case Some(x) => throw new ParseException(s"SHOW $x FUNCTIONS not supported", ctx)
    }

    val (db, pat) = if (qualifiedName != null) {
      val name = visitFunctionName(qualifiedName)
      (name.database, Some(name.funcName))
    } else if (pattern != null) {
      (None, Some(string(pattern)))
    } else {
      (None, None)
    }

    ShowFunctionsCommand(db, pat, user, system)
  }

  /**
   * Create a [[CreateFunctionCommand]] command.
   *
   * For example:
   * {{{
   *   CREATE [TEMPORARY] FUNCTION [db_name.]function_name AS class_name
   *    [USING JAR|FILE|ARCHIVE 'file_uri' [, JAR|FILE|ARCHIVE 'file_uri']];
   * }}}
   */
  override def visitCreateFunction(ctx: CreateFunctionContext): LogicalPlan = withOrigin(ctx) {
    val resources = ctx.resource.asScala.map { resource =>
      val resourceType = resource.identifier.getText.toLowerCase
      resourceType match {
        case "jar" | "file" | "archive" =>
          FunctionResource(FunctionResourceType.fromString(resourceType), string(resource.STRING))
        case other =>
          operationNotAllowed(s"CREATE FUNCTION with resource type '$resourceType'", ctx)
      }
    }

    // Extract database, name & alias.
    val functionIdentifier = visitFunctionName(ctx.qualifiedName)
    CreateFunctionCommand(
      functionIdentifier.database,
      functionIdentifier.funcName,
      string(ctx.className),
      resources,
      ctx.TEMPORARY != null)
  }

  /**
   * Create a [[DropFunctionCommand]] command.
   *
   * For example:
   * {{{
   *   DROP [TEMPORARY] FUNCTION [IF EXISTS] function;
   * }}}
   */
  override def visitDropFunction(ctx: DropFunctionContext): LogicalPlan = withOrigin(ctx) {
    val functionIdentifier = visitFunctionName(ctx.qualifiedName)
    DropFunctionCommand(
      functionIdentifier.database,
      functionIdentifier.funcName,
      ctx.EXISTS != null,
      ctx.TEMPORARY != null)
  }

  /**
   * Create a [[DropTableCommand]] command.
   */
  override def visitDropTable(ctx: DropTableContext): LogicalPlan = withOrigin(ctx) {
    DropTableCommand(
      visitTableIdentifier(ctx.tableIdentifier),
      ctx.EXISTS != null,
      ctx.VIEW != null,
      ctx.PURGE != null)
  }

  /**
   * Create a [[AlterTableRenameCommand]] command.
   *
   * For example:
   * {{{
   *   ALTER TABLE table1 RENAME TO table2;
   *   ALTER VIEW view1 RENAME TO view2;
   * }}}
   */
  override def visitRenameTable(ctx: RenameTableContext): LogicalPlan = withOrigin(ctx) {
    AlterTableRenameCommand(
      visitTableIdentifier(ctx.from),
      visitTableIdentifier(ctx.to),
      ctx.VIEW != null)
  }

  /**
   * Create an [[AlterTableSetPropertiesCommand]] command.
   *
   * For example:
   * {{{
   *   ALTER TABLE table SET TBLPROPERTIES ('comment' = new_comment);
   *   ALTER VIEW view SET TBLPROPERTIES ('comment' = new_comment);
   * }}}
   */
  override def visitSetTableProperties(
      ctx: SetTablePropertiesContext): LogicalPlan = withOrigin(ctx) {
    AlterTableSetPropertiesCommand(
      visitTableIdentifier(ctx.tableIdentifier),
      visitPropertyKeyValues(ctx.tablePropertyList),
      ctx.VIEW != null)
  }

  /**
   * Create an [[AlterTableUnsetPropertiesCommand]] command.
   *
   * For example:
   * {{{
   *   ALTER TABLE table UNSET TBLPROPERTIES [IF EXISTS] ('comment', 'key');
   *   ALTER VIEW view UNSET TBLPROPERTIES [IF EXISTS] ('comment', 'key');
   * }}}
   */
  override def visitUnsetTableProperties(
      ctx: UnsetTablePropertiesContext): LogicalPlan = withOrigin(ctx) {
    AlterTableUnsetPropertiesCommand(
      visitTableIdentifier(ctx.tableIdentifier),
      visitPropertyKeys(ctx.tablePropertyList),
      ctx.EXISTS != null,
      ctx.VIEW != null)
  }

  /**
   * Create an [[AlterTableSerDePropertiesCommand]] command.
   *
   * For example:
   * {{{
   *   ALTER TABLE table [PARTITION spec] SET SERDE serde_name [WITH SERDEPROPERTIES props];
   *   ALTER TABLE table [PARTITION spec] SET SERDEPROPERTIES serde_properties;
   * }}}
   */
  override def visitSetTableSerDe(ctx: SetTableSerDeContext): LogicalPlan = withOrigin(ctx) {
    AlterTableSerDePropertiesCommand(
      visitTableIdentifier(ctx.tableIdentifier),
      Option(ctx.STRING).map(string),
      Option(ctx.tablePropertyList).map(visitPropertyKeyValues),
      // TODO a partition spec is allowed to have optional values. This is currently violated.
      Option(ctx.partitionSpec).map(visitNonOptionalPartitionSpec))
  }

  /**
   * Create an [[AlterTableAddPartitionCommand]] command.
   *
   * For example:
   * {{{
   *   ALTER TABLE table ADD [IF NOT EXISTS] PARTITION spec [LOCATION 'loc1']
   *   ALTER VIEW view ADD [IF NOT EXISTS] PARTITION spec
   * }}}
   *
   * ALTER VIEW ... ADD PARTITION ... is not supported because the concept of partitioning
   * is associated with physical tables
   */
  override def visitAddTablePartition(
      ctx: AddTablePartitionContext): LogicalPlan = withOrigin(ctx) {
    if (ctx.VIEW != null) {
      operationNotAllowed("ALTER VIEW ... ADD PARTITION", ctx)
    }
    // Create partition spec to location mapping.
    val specsAndLocs = if (ctx.partitionSpec.isEmpty) {
      ctx.partitionSpecLocation.asScala.map {
        splCtx =>
          val spec = visitNonOptionalPartitionSpec(splCtx.partitionSpec)
          val location = Option(splCtx.locationSpec).map(visitLocationSpec)
          spec -> location
      }
    } else {
      // Alter View: the location clauses are not allowed.
      ctx.partitionSpec.asScala.map(visitNonOptionalPartitionSpec(_) -> None)
    }
    AlterTableAddPartitionCommand(
      visitTableIdentifier(ctx.tableIdentifier),
      specsAndLocs,
      ctx.EXISTS != null)
  }

  /**
   * Create an [[AlterTableRenamePartitionCommand]] command
   *
   * For example:
   * {{{
   *   ALTER TABLE table PARTITION spec1 RENAME TO PARTITION spec2;
   * }}}
   */
  override def visitRenameTablePartition(
      ctx: RenameTablePartitionContext): LogicalPlan = withOrigin(ctx) {
    AlterTableRenamePartitionCommand(
      visitTableIdentifier(ctx.tableIdentifier),
      visitNonOptionalPartitionSpec(ctx.from),
      visitNonOptionalPartitionSpec(ctx.to))
  }

  /**
   * Create an [[AlterTableDropPartitionCommand]] command
   *
   * For example:
   * {{{
   *   ALTER TABLE table DROP [IF EXISTS] PARTITION spec1[, PARTITION spec2, ...] [PURGE];
   *   ALTER VIEW view DROP [IF EXISTS] PARTITION spec1[, PARTITION spec2, ...];
   * }}}
   *
   * ALTER VIEW ... DROP PARTITION ... is not supported because the concept of partitioning
   * is associated with physical tables
   */
  override def visitDropTablePartitions(
      ctx: DropTablePartitionsContext): LogicalPlan = withOrigin(ctx) {
    if (ctx.VIEW != null) {
      operationNotAllowed("ALTER VIEW ... DROP PARTITION", ctx)
    }
    AlterTableDropPartitionCommand(
      visitTableIdentifier(ctx.tableIdentifier),
      ctx.partitionSpec.asScala.map(visitNonOptionalPartitionSpec),
<<<<<<< HEAD
      ctx.EXISTS != null,
      ctx.PURGE != null)
=======
      ifExists = ctx.EXISTS != null,
      purge = ctx.PURGE != null,
      retainData = false)
>>>>>>> 0ef1421a
  }

  /**
   * Create an [[AlterTableRecoverPartitionsCommand]] command
   *
   * For example:
   * {{{
   *   ALTER TABLE table RECOVER PARTITIONS;
   * }}}
   */
  override def visitRecoverPartitions(
      ctx: RecoverPartitionsContext): LogicalPlan = withOrigin(ctx) {
    AlterTableRecoverPartitionsCommand(visitTableIdentifier(ctx.tableIdentifier))
  }

  /**
   * Create an [[AlterTableSetLocationCommand]] command
   *
   * For example:
   * {{{
   *   ALTER TABLE table [PARTITION spec] SET LOCATION "loc";
   * }}}
   */
  override def visitSetTableLocation(ctx: SetTableLocationContext): LogicalPlan = withOrigin(ctx) {
    AlterTableSetLocationCommand(
      visitTableIdentifier(ctx.tableIdentifier),
      Option(ctx.partitionSpec).map(visitNonOptionalPartitionSpec),
      visitLocationSpec(ctx.locationSpec))
  }

  /**
   * Create a [[AlterTableChangeColumnCommand]] command.
   *
   * For example:
   * {{{
   *   ALTER TABLE table [PARTITION partition_spec]
   *   CHANGE [COLUMN] column_old_name column_new_name column_dataType [COMMENT column_comment]
   *   [FIRST | AFTER column_name];
   * }}}
   */
  override def visitChangeColumn(ctx: ChangeColumnContext): LogicalPlan = withOrigin(ctx) {
    if (ctx.partitionSpec != null) {
      operationNotAllowed("ALTER TABLE table PARTITION partition_spec CHANGE COLUMN", ctx)
    }

    if (ctx.colPosition != null) {
      operationNotAllowed(
        "ALTER TABLE table [PARTITION partition_spec] CHANGE COLUMN ... FIRST | AFTER otherCol",
        ctx)
    }

    AlterTableChangeColumnCommand(
      tableName = visitTableIdentifier(ctx.tableIdentifier),
      columnName = ctx.identifier.getText,
      newColumn = visitColType(ctx.colType))
  }

  /**
   * Create location string.
   */
  override def visitLocationSpec(ctx: LocationSpecContext): String = withOrigin(ctx) {
    string(ctx.STRING)
  }

  /**
   * Create a [[BucketSpec]].
   */
  override def visitBucketSpec(ctx: BucketSpecContext): BucketSpec = withOrigin(ctx) {
    BucketSpec(
      ctx.INTEGER_VALUE.getText.toInt,
      visitIdentifierList(ctx.identifierList),
      Option(ctx.orderedIdentifierList)
        .toSeq
        .flatMap(_.orderedIdentifier.asScala)
        .map { orderedIdCtx =>
          Option(orderedIdCtx.ordering).map(_.getText).foreach { dir =>
            if (dir.toLowerCase != "asc") {
              operationNotAllowed(s"Column ordering must be ASC, was '$dir'", ctx)
            }
          }

          orderedIdCtx.identifier.getText
        })
  }

  /**
   * Convert a nested constants list into a sequence of string sequences.
   */
  override def visitNestedConstantList(
      ctx: NestedConstantListContext): Seq[Seq[String]] = withOrigin(ctx) {
    ctx.constantList.asScala.map(visitConstantList)
  }

  /**
   * Convert a constants list into a String sequence.
   */
  override def visitConstantList(ctx: ConstantListContext): Seq[String] = withOrigin(ctx) {
    ctx.constant.asScala.map(visitStringConstant)
  }

  /**
   * Fail an unsupported Hive native command.
   */
  override def visitFailNativeCommand(
    ctx: FailNativeCommandContext): LogicalPlan = withOrigin(ctx) {
    val keywords = if (ctx.unsupportedHiveNativeCommands != null) {
      ctx.unsupportedHiveNativeCommands.children.asScala.collect {
        case n: TerminalNode => n.getText
      }.mkString(" ")
    } else {
      // SET ROLE is the exception to the rule, because we handle this before other SET commands.
      "SET ROLE"
    }
    operationNotAllowed(keywords, ctx)
  }

  /**
   * Create a [[AddFileCommand]], [[AddJarCommand]], [[ListFilesCommand]] or [[ListJarsCommand]]
   * command depending on the requested operation on resources.
   * Expected format:
   * {{{
   *   ADD (FILE[S] <filepath ...> | JAR[S] <jarpath ...>)
   *   LIST (FILE[S] [filepath ...] | JAR[S] [jarpath ...])
   * }}}
   */
  override def visitManageResource(ctx: ManageResourceContext): LogicalPlan = withOrigin(ctx) {
    val mayebePaths = remainder(ctx.identifier).trim
    ctx.op.getType match {
      case SqlBaseParser.ADD =>
        ctx.identifier.getText.toLowerCase match {
          case "file" => AddFileCommand(mayebePaths)
          case "jar" => AddJarCommand(mayebePaths)
          case other => operationNotAllowed(s"ADD with resource type '$other'", ctx)
        }
      case SqlBaseParser.LIST =>
        ctx.identifier.getText.toLowerCase match {
          case "files" | "file" =>
            if (mayebePaths.length > 0) {
              ListFilesCommand(mayebePaths.split("\\s+"))
            } else {
              ListFilesCommand()
            }
          case "jars" | "jar" =>
            if (mayebePaths.length > 0) {
              ListJarsCommand(mayebePaths.split("\\s+"))
            } else {
              ListJarsCommand()
            }
          case other => operationNotAllowed(s"LIST with resource type '$other'", ctx)
        }
      case _ => operationNotAllowed(s"Other types of operation on resources", ctx)
    }
  }

  /**
   * Create a Hive serde table, returning a [[CreateTable]] logical plan.
   *
   * This is a legacy syntax for Hive compatibility, we recommend users to use the Spark SQL
   * CREATE TABLE syntax to create Hive serde table, e.g. "CREATE TABLE ... USING hive ..."
   *
   * Note: several features are currently not supported - temporary tables, bucketing,
   * skewed columns and storage handlers (STORED BY).
   *
   * Expected format:
   * {{{
   *   CREATE [EXTERNAL] TABLE [IF NOT EXISTS] [db_name.]table_name
   *   [(col1[:] data_type [COMMENT col_comment], ...)]
   *   [COMMENT table_comment]
   *   [PARTITIONED BY (col2[:] data_type [COMMENT col_comment], ...)]
   *   [ROW FORMAT row_format]
   *   [STORED AS file_format]
   *   [LOCATION path]
   *   [TBLPROPERTIES (property_name=property_value, ...)]
   *   [AS select_statement];
   * }}}
   */
  override def visitCreateHiveTable(ctx: CreateHiveTableContext): LogicalPlan = withOrigin(ctx) {
    val (name, temp, ifNotExists, external) = visitCreateTableHeader(ctx.createTableHeader)
    // TODO: implement temporary tables
    if (temp) {
      throw new ParseException(
        "CREATE TEMPORARY TABLE is not supported yet. " +
          "Please use CREATE TEMPORARY VIEW as an alternative.", ctx)
    }
    if (ctx.skewSpec != null) {
      operationNotAllowed("CREATE TABLE ... SKEWED BY", ctx)
    }
    if (ctx.bucketSpec != null) {
      operationNotAllowed("CREATE TABLE ... CLUSTERED BY", ctx)
    }
    val dataCols = Option(ctx.columns).map(visitColTypeList).getOrElse(Nil)
    val partitionCols = Option(ctx.partitionColumns).map(visitColTypeList).getOrElse(Nil)
    val properties = Option(ctx.tablePropertyList).map(visitPropertyKeyValues).getOrElse(Map.empty)
    val selectQuery = Option(ctx.query).map(plan)

    // Note: Hive requires partition columns to be distinct from the schema, so we need
    // to include the partition columns here explicitly
    val schema = StructType(dataCols ++ partitionCols)

    // Storage format
    val defaultStorage = HiveSerDe.getDefaultStorage(conf)
    validateRowFormatFileFormat(ctx.rowFormat, ctx.createFileFormat, ctx)
    val fileStorage = Option(ctx.createFileFormat).map(visitCreateFileFormat)
      .getOrElse(CatalogStorageFormat.empty)
    val rowStorage = Option(ctx.rowFormat).map(visitRowFormat)
      .getOrElse(CatalogStorageFormat.empty)
    val location = Option(ctx.locationSpec).map(visitLocationSpec)
    // If we are creating an EXTERNAL table, then the LOCATION field is required
    if (external && location.isEmpty) {
      operationNotAllowed("CREATE EXTERNAL TABLE must be accompanied by LOCATION", ctx)
    }
    val storage = CatalogStorageFormat(
      locationUri = location,
      inputFormat = fileStorage.inputFormat.orElse(defaultStorage.inputFormat),
      outputFormat = fileStorage.outputFormat.orElse(defaultStorage.outputFormat),
      serde = rowStorage.serde.orElse(fileStorage.serde).orElse(defaultStorage.serde),
      compressed = false,
      properties = rowStorage.properties ++ fileStorage.properties)
    // If location is defined, we'll assume this is an external table.
    // Otherwise, we may accidentally delete existing data.
    val tableType = if (external || location.isDefined) {
      CatalogTableType.EXTERNAL
    } else {
      CatalogTableType.MANAGED
    }

    // TODO support the sql text - have a proper location for this!
    val tableDesc = CatalogTable(
      identifier = name,
      tableType = tableType,
      storage = storage,
      schema = schema,
      provider = Some(DDLUtils.HIVE_PROVIDER),
      partitionColumnNames = partitionCols.map(_.name),
      properties = properties,
      comment = Option(ctx.comment).map(string))

    val mode = if (ifNotExists) SaveMode.Ignore else SaveMode.ErrorIfExists

    selectQuery match {
      case Some(q) =>
        // Hive does not allow to use a CTAS statement to create a partitioned table.
        if (tableDesc.partitionColumnNames.nonEmpty) {
          val errorMessage = "A Create Table As Select (CTAS) statement is not allowed to " +
            "create a partitioned table using Hive's file formats. " +
            "Please use the syntax of \"CREATE TABLE tableName USING dataSource " +
            "OPTIONS (...) PARTITIONED BY ...\" to create a partitioned table through a " +
            "CTAS statement."
          operationNotAllowed(errorMessage, ctx)
        }

        // Don't allow explicit specification of schema for CTAS.
        if (schema.nonEmpty) {
          operationNotAllowed(
            "Schema may not be specified in a Create Table As Select (CTAS) statement",
            ctx)
        }

        val hasStorageProperties = (ctx.createFileFormat != null) || (ctx.rowFormat != null)
        if (conf.convertCTAS && !hasStorageProperties) {
          // At here, both rowStorage.serdeProperties and fileStorage.serdeProperties
          // are empty Maps.
          val newTableDesc = tableDesc.copy(
            storage = CatalogStorageFormat.empty.copy(locationUri = location),
            provider = Some(conf.defaultDataSourceName))
          CreateTable(newTableDesc, mode, Some(q))
        } else {
          CreateTable(tableDesc, mode, Some(q))
        }
      case None => CreateTable(tableDesc, mode, None)
    }
  }

  /**
   * Create a [[CreateTableLikeCommand]] command.
   *
   * For example:
   * {{{
   *   CREATE TABLE [IF NOT EXISTS] [db_name.]table_name
   *   LIKE [other_db_name.]existing_table_name
   * }}}
   */
  override def visitCreateTableLike(ctx: CreateTableLikeContext): LogicalPlan = withOrigin(ctx) {
    val targetTable = visitTableIdentifier(ctx.target)
    val sourceTable = visitTableIdentifier(ctx.source)
    CreateTableLikeCommand(targetTable, sourceTable, ctx.EXISTS != null)
  }

  /**
   * Create a [[CatalogStorageFormat]] for creating tables.
   *
   * Format: STORED AS ...
   */
  override def visitCreateFileFormat(
      ctx: CreateFileFormatContext): CatalogStorageFormat = withOrigin(ctx) {
    (ctx.fileFormat, ctx.storageHandler) match {
      // Expected format: INPUTFORMAT input_format OUTPUTFORMAT output_format
      case (c: TableFileFormatContext, null) =>
        visitTableFileFormat(c)
      // Expected format: SEQUENCEFILE | TEXTFILE | RCFILE | ORC | PARQUET | AVRO
      case (c: GenericFileFormatContext, null) =>
        visitGenericFileFormat(c)
      case (null, storageHandler) =>
        operationNotAllowed("STORED BY", ctx)
      case _ =>
        throw new ParseException("Expected either STORED AS or STORED BY, not both", ctx)
    }
  }

  /**
   * Create a [[CatalogStorageFormat]].
   */
  override def visitTableFileFormat(
      ctx: TableFileFormatContext): CatalogStorageFormat = withOrigin(ctx) {
    CatalogStorageFormat.empty.copy(
      inputFormat = Option(string(ctx.inFmt)),
      outputFormat = Option(string(ctx.outFmt)))
  }

  /**
   * Resolve a [[HiveSerDe]] based on the name given and return it as a [[CatalogStorageFormat]].
   */
  override def visitGenericFileFormat(
      ctx: GenericFileFormatContext): CatalogStorageFormat = withOrigin(ctx) {
    val source = ctx.identifier.getText
    HiveSerDe.sourceToSerDe(source) match {
      case Some(s) =>
        CatalogStorageFormat.empty.copy(
          inputFormat = s.inputFormat,
          outputFormat = s.outputFormat,
          serde = s.serde)
      case None =>
        operationNotAllowed(s"STORED AS with file format '$source'", ctx)
    }
  }

  /**
   * Create a [[CatalogStorageFormat]] used for creating tables.
   *
   * Example format:
   * {{{
   *   SERDE serde_name [WITH SERDEPROPERTIES (k1=v1, k2=v2, ...)]
   * }}}
   *
   * OR
   *
   * {{{
   *   DELIMITED [FIELDS TERMINATED BY char [ESCAPED BY char]]
   *   [COLLECTION ITEMS TERMINATED BY char]
   *   [MAP KEYS TERMINATED BY char]
   *   [LINES TERMINATED BY char]
   *   [NULL DEFINED AS char]
   * }}}
   */
  private def visitRowFormat(ctx: RowFormatContext): CatalogStorageFormat = withOrigin(ctx) {
    ctx match {
      case serde: RowFormatSerdeContext => visitRowFormatSerde(serde)
      case delimited: RowFormatDelimitedContext => visitRowFormatDelimited(delimited)
    }
  }

  /**
   * Create SERDE row format name and properties pair.
   */
  override def visitRowFormatSerde(
      ctx: RowFormatSerdeContext): CatalogStorageFormat = withOrigin(ctx) {
    import ctx._
    CatalogStorageFormat.empty.copy(
      serde = Option(string(name)),
      properties = Option(tablePropertyList).map(visitPropertyKeyValues).getOrElse(Map.empty))
  }

  /**
   * Create a delimited row format properties object.
   */
  override def visitRowFormatDelimited(
      ctx: RowFormatDelimitedContext): CatalogStorageFormat = withOrigin(ctx) {
    // Collect the entries if any.
    def entry(key: String, value: Token): Seq[(String, String)] = {
      Option(value).toSeq.map(x => key -> string(x))
    }
    // TODO we need proper support for the NULL format.
    val entries =
      entry("field.delim", ctx.fieldsTerminatedBy) ++
        entry("serialization.format", ctx.fieldsTerminatedBy) ++
        entry("escape.delim", ctx.escapedBy) ++
        // The following typo is inherited from Hive...
        entry("colelction.delim", ctx.collectionItemsTerminatedBy) ++
        entry("mapkey.delim", ctx.keysTerminatedBy) ++
        Option(ctx.linesSeparatedBy).toSeq.map { token =>
          val value = string(token)
          validate(
            value == "\n",
            s"LINES TERMINATED BY only supports newline '\\n' right now: $value",
            ctx)
          "line.delim" -> value
        }
    CatalogStorageFormat.empty.copy(properties = entries.toMap)
  }

  /**
   * Throw a [[ParseException]] if the user specified incompatible SerDes through ROW FORMAT
   * and STORED AS.
   *
   * The following are allowed. Anything else is not:
   *   ROW FORMAT SERDE ... STORED AS [SEQUENCEFILE | RCFILE | TEXTFILE]
   *   ROW FORMAT DELIMITED ... STORED AS TEXTFILE
   *   ROW FORMAT ... STORED AS INPUTFORMAT ... OUTPUTFORMAT ...
   */
  private def validateRowFormatFileFormat(
      rowFormatCtx: RowFormatContext,
      createFileFormatCtx: CreateFileFormatContext,
      parentCtx: ParserRuleContext): Unit = {
    if (rowFormatCtx == null || createFileFormatCtx == null) {
      return
    }
    (rowFormatCtx, createFileFormatCtx.fileFormat) match {
      case (_, ffTable: TableFileFormatContext) => // OK
      case (rfSerde: RowFormatSerdeContext, ffGeneric: GenericFileFormatContext) =>
        ffGeneric.identifier.getText.toLowerCase match {
          case ("sequencefile" | "textfile" | "rcfile") => // OK
          case fmt =>
            operationNotAllowed(
              s"ROW FORMAT SERDE is incompatible with format '$fmt', which also specifies a serde",
              parentCtx)
        }
      case (rfDelimited: RowFormatDelimitedContext, ffGeneric: GenericFileFormatContext) =>
        ffGeneric.identifier.getText.toLowerCase match {
          case "textfile" => // OK
          case fmt => operationNotAllowed(
            s"ROW FORMAT DELIMITED is only compatible with 'textfile', not '$fmt'", parentCtx)
        }
      case _ =>
        // should never happen
        def str(ctx: ParserRuleContext): String = {
          (0 until ctx.getChildCount).map { i => ctx.getChild(i).getText }.mkString(" ")
        }
        operationNotAllowed(
          s"Unexpected combination of ${str(rowFormatCtx)} and ${str(createFileFormatCtx)}",
          parentCtx)
    }
  }

  /**
   * Create or replace a view. This creates a [[CreateViewCommand]] command.
   *
   * For example:
   * {{{
   *   CREATE [OR REPLACE] [[GLOBAL] TEMPORARY] VIEW [IF NOT EXISTS] [db_name.]view_name
   *   [(column_name [COMMENT column_comment], ...) ]
   *   [COMMENT view_comment]
   *   [TBLPROPERTIES (property_name = property_value, ...)]
   *   AS SELECT ...;
   * }}}
   */
  override def visitCreateView(ctx: CreateViewContext): LogicalPlan = withOrigin(ctx) {
    if (ctx.identifierList != null) {
      operationNotAllowed("CREATE VIEW ... PARTITIONED ON", ctx)
    } else {
      val userSpecifiedColumns = Option(ctx.identifierCommentList).toSeq.flatMap { icl =>
        icl.identifierComment.asScala.map { ic =>
          ic.identifier.getText -> Option(ic.STRING).map(string)
        }
      }

      val viewType = if (ctx.TEMPORARY == null) {
        PersistedView
      } else if (ctx.GLOBAL != null) {
        GlobalTempView
      } else {
        LocalTempView
      }

      CreateViewCommand(
        name = visitTableIdentifier(ctx.tableIdentifier),
        userSpecifiedColumns = userSpecifiedColumns,
        comment = Option(ctx.STRING).map(string),
        properties = Option(ctx.tablePropertyList).map(visitPropertyKeyValues).getOrElse(Map.empty),
        originalText = Option(source(ctx.query)),
        child = plan(ctx.query),
        allowExisting = ctx.EXISTS != null,
        replace = ctx.REPLACE != null,
        viewType = viewType)
    }
  }

  /**
   * Alter the query of a view. This creates a [[AlterViewAsCommand]] command.
   *
   * For example:
   * {{{
   *   ALTER VIEW [db_name.]view_name AS SELECT ...;
   * }}}
   */
  override def visitAlterViewQuery(ctx: AlterViewQueryContext): LogicalPlan = withOrigin(ctx) {
    AlterViewAsCommand(
      name = visitTableIdentifier(ctx.tableIdentifier),
      originalText = source(ctx.query),
      query = plan(ctx.query))
  }

  /**
   * Create a [[ScriptInputOutputSchema]].
   */
  override protected def withScriptIOSchema(
      ctx: QuerySpecificationContext,
      inRowFormat: RowFormatContext,
      recordWriter: Token,
      outRowFormat: RowFormatContext,
      recordReader: Token,
      schemaLess: Boolean): ScriptInputOutputSchema = {
    if (recordWriter != null || recordReader != null) {
      // TODO: what does this message mean?
      throw new ParseException(
        "Unsupported operation: Used defined record reader/writer classes.", ctx)
    }

    // Decode and input/output format.
    type Format = (Seq[(String, String)], Option[String], Seq[(String, String)], Option[String])
    def format(
        fmt: RowFormatContext,
        configKey: String,
        defaultConfigValue: String): Format = fmt match {
      case c: RowFormatDelimitedContext =>
        // TODO we should use the visitRowFormatDelimited function here. However HiveScriptIOSchema
        // expects a seq of pairs in which the old parsers' token names are used as keys.
        // Transforming the result of visitRowFormatDelimited would be quite a bit messier than
        // retrieving the key value pairs ourselves.
        def entry(key: String, value: Token): Seq[(String, String)] = {
          Option(value).map(t => key -> t.getText).toSeq
        }
        val entries = entry("TOK_TABLEROWFORMATFIELD", c.fieldsTerminatedBy) ++
          entry("TOK_TABLEROWFORMATCOLLITEMS", c.collectionItemsTerminatedBy) ++
          entry("TOK_TABLEROWFORMATMAPKEYS", c.keysTerminatedBy) ++
          entry("TOK_TABLEROWFORMATLINES", c.linesSeparatedBy) ++
          entry("TOK_TABLEROWFORMATNULL", c.nullDefinedAs)

        (entries, None, Seq.empty, None)

      case c: RowFormatSerdeContext =>
        // Use a serde format.
        val CatalogStorageFormat(None, None, None, Some(name), _, props) = visitRowFormatSerde(c)

        // SPARK-10310: Special cases LazySimpleSerDe
        val recordHandler = if (name == "org.apache.hadoop.hive.serde2.lazy.LazySimpleSerDe") {
          Option(conf.getConfString(configKey, defaultConfigValue))
        } else {
          None
        }
        (Seq.empty, Option(name), props.toSeq, recordHandler)

      case null =>
        // Use default (serde) format.
        val name = conf.getConfString("hive.script.serde",
          "org.apache.hadoop.hive.serde2.lazy.LazySimpleSerDe")
        val props = Seq("field.delim" -> "\t")
        val recordHandler = Option(conf.getConfString(configKey, defaultConfigValue))
        (Nil, Option(name), props, recordHandler)
    }

    val (inFormat, inSerdeClass, inSerdeProps, reader) =
      format(
        inRowFormat, "hive.script.recordreader", "org.apache.hadoop.hive.ql.exec.TextRecordReader")

    val (outFormat, outSerdeClass, outSerdeProps, writer) =
      format(
        outRowFormat, "hive.script.recordwriter",
        "org.apache.hadoop.hive.ql.exec.TextRecordWriter")

    ScriptInputOutputSchema(
      inFormat, outFormat,
      inSerdeClass, outSerdeClass,
      inSerdeProps, outSerdeProps,
      reader, writer,
      schemaLess)
  }
}<|MERGE_RESOLUTION|>--- conflicted
+++ resolved
@@ -126,25 +126,13 @@
    * Create a [[ShowTablesCommand]] logical plan.
    * Example SQL :
    * {{{
-   *   SHOW TABLES [EXTENDED] [(IN|FROM) database_name] [[LIKE] 'identifier_with_wildcards']
-   *   [PARTITION(partition_spec)];
+   *   SHOW TABLES [(IN|FROM) database_name] [[LIKE] 'identifier_with_wildcards'];
    * }}}
    */
   override def visitShowTables(ctx: ShowTablesContext): LogicalPlan = withOrigin(ctx) {
-    if (ctx.partitionSpec != null) {
-      operationNotAllowed("SHOW TABLES [EXTENDED] ... PARTITION", ctx)
-    }
-    if (ctx.EXTENDED != null && ctx.pattern == null) {
-      throw new AnalysisException(
-        s"SHOW TABLES EXTENDED must have identifier_with_wildcards specified.")
-    }
-
     ShowTablesCommand(
       Option(ctx.db).map(_.getText),
       Option(ctx.pattern).map(string),
-<<<<<<< HEAD
-      ctx.EXTENDED != null)
-=======
       isExtended = false)
   }
 
@@ -165,7 +153,6 @@
       Option(ctx.db).map(_.getText),
       Option(ctx.pattern).map(string),
       isExtended = true)
->>>>>>> 0ef1421a
   }
 
   /**
@@ -355,19 +342,11 @@
   }
 
   /**
-<<<<<<< HEAD
-   * Create a data source table, returning a [[CreateTable]] logical plan.
+   * Create a table, returning a [[CreateTable]] logical plan.
    *
    * Expected format:
    * {{{
-   *   CREATE [EXTERNAL] TABLE [IF NOT EXISTS] [db_name.]table_name
-=======
-   * Create a table, returning a [[CreateTable]] logical plan.
-   *
-   * Expected format:
-   * {{{
    *   CREATE [TEMPORARY] TABLE [IF NOT EXISTS] [db_name.]table_name
->>>>>>> 0ef1421a
    *   USING table_provider
    *   [OPTIONS table_property_list]
    *   [PARTITIONED BY (col_name, col_name, ...)]
@@ -375,11 +354,8 @@
    *    [SORTED BY (col_name [ASC|DESC], ...)]
    *    INTO num_buckets BUCKETS
    *   ]
-<<<<<<< HEAD
-=======
    *   [LOCATION path]
    *   [COMMENT table_comment]
->>>>>>> 0ef1421a
    *   [AS select_statement];
    * }}}
    */
@@ -883,14 +859,9 @@
     AlterTableDropPartitionCommand(
       visitTableIdentifier(ctx.tableIdentifier),
       ctx.partitionSpec.asScala.map(visitNonOptionalPartitionSpec),
-<<<<<<< HEAD
-      ctx.EXISTS != null,
-      ctx.PURGE != null)
-=======
       ifExists = ctx.EXISTS != null,
       purge = ctx.PURGE != null,
       retainData = false)
->>>>>>> 0ef1421a
   }
 
   /**
