/*
 * Licensed to the Apache Software Foundation (ASF) under one or more
 * contributor license agreements.  See the NOTICE file distributed with
 * this work for additional information regarding copyright ownership.
 * The ASF licenses this file to You under the Apache License, Version 2.0
 * (the "License"); you may not use this file except in compliance with
 * the License.  You may obtain a copy of the License at
 *
 *    http://www.apache.org/licenses/LICENSE-2.0
 *
 * Unless required by applicable law or agreed to in writing, software
 * distributed under the License is distributed on an "AS IS" BASIS,
 * WITHOUT WARRANTIES OR CONDITIONS OF ANY KIND, either express or implied.
 * See the License for the specific language governing permissions and
 * limitations under the License.
 */

package org.apache.spark.sql.execution.datasources

import java.lang.{Double => JDouble, Long => JLong}
import java.math.{BigDecimal => JBigDecimal}
import java.sql.{Date => JDate, Timestamp => JTimestamp}

import scala.collection.mutable.ArrayBuffer
import scala.util.Try

import org.apache.hadoop.fs.Path
import org.apache.hadoop.util.Shell

import org.apache.spark.sql.AnalysisException
import org.apache.spark.sql.catalyst.InternalRow
import org.apache.spark.sql.catalyst.analysis.Resolver
<<<<<<< HEAD
=======
import org.apache.spark.sql.catalyst.catalog.CatalogTypes.TablePartitionSpec
>>>>>>> 0cba535a
import org.apache.spark.sql.catalyst.expressions.{Cast, Literal}
import org.apache.spark.sql.types._

// TODO: We should tighten up visibility of the classes here once we clean up Hive coupling.

object PartitionPath {
  def apply(values: InternalRow, path: String): PartitionPath =
    apply(values, new Path(path))
}

/**
 * Holds a directory in a partitioned collection of files as well as as the partition values
 * in the form of a Row.  Before scanning, the files at `path` need to be enumerated.
 */
case class PartitionPath(values: InternalRow, path: Path)

case class PartitionSpec(
    partitionColumns: StructType,
    partitions: Seq[PartitionPath])

object PartitionSpec {
  val emptySpec = PartitionSpec(StructType(Seq.empty[StructField]), Seq.empty[PartitionPath])
}

object PartitioningUtils {
  // This duplicates default value of Hive `ConfVars.DEFAULTPARTITIONNAME`, since sql/core doesn't
  // depend on Hive.
  val DEFAULT_PARTITION_NAME = "__HIVE_DEFAULT_PARTITION__"

  private[datasources] case class PartitionValues(columnNames: Seq[String], literals: Seq[Literal])
  {
    require(columnNames.size == literals.size)
  }

  /**
   * Given a group of qualified paths, tries to parse them and returns a partition specification.
   * For example, given:
   * {{{
   *   hdfs://<host>:<port>/path/to/partition/a=1/b=hello/c=3.14
   *   hdfs://<host>:<port>/path/to/partition/a=2/b=world/c=6.28
   * }}}
   * it returns:
   * {{{
   *   PartitionSpec(
   *     partitionColumns = StructType(
   *       StructField(name = "a", dataType = IntegerType, nullable = true),
   *       StructField(name = "b", dataType = StringType, nullable = true),
   *       StructField(name = "c", dataType = DoubleType, nullable = true)),
   *     partitions = Seq(
   *       Partition(
   *         values = Row(1, "hello", 3.14),
   *         path = "hdfs://<host>:<port>/path/to/partition/a=1/b=hello/c=3.14"),
   *       Partition(
   *         values = Row(2, "world", 6.28),
   *         path = "hdfs://<host>:<port>/path/to/partition/a=2/b=world/c=6.28")))
   * }}}
   */
  private[datasources] def parsePartitions(
      paths: Seq[Path],
      defaultPartitionName: String,
      typeInference: Boolean,
      basePaths: Set[Path]): PartitionSpec = {
    // First, we need to parse every partition's path and see if we can find partition values.
    val (partitionValues, optDiscoveredBasePaths) = paths.map { path =>
      parsePartition(path, defaultPartitionName, typeInference, basePaths)
    }.unzip

    // We create pairs of (path -> path's partition value) here
    // If the corresponding partition value is None, the pair will be skipped
    val pathsWithPartitionValues = paths.zip(partitionValues).flatMap(x => x._2.map(x._1 -> _))

    if (pathsWithPartitionValues.isEmpty) {
      // This dataset is not partitioned.
      PartitionSpec.emptySpec
    } else {
      // This dataset is partitioned. We need to check whether all partitions have the same
      // partition columns and resolve potential type conflicts.

      // Check if there is conflicting directory structure.
      // For the paths such as:
      // var paths = Seq(
      //   "hdfs://host:9000/invalidPath",
      //   "hdfs://host:9000/path/a=10/b=20",
      //   "hdfs://host:9000/path/a=10.5/b=hello")
      // It will be recognised as conflicting directory structure:
      //   "hdfs://host:9000/invalidPath"
      //   "hdfs://host:9000/path"
      // TODO: Selective case sensitivity.
      val discoveredBasePaths = optDiscoveredBasePaths.flatMap(x => x).map(_.toString.toLowerCase())
      assert(
        discoveredBasePaths.distinct.size == 1,
        "Conflicting directory structures detected. Suspicious paths:\b" +
          discoveredBasePaths.distinct.mkString("\n\t", "\n\t", "\n\n") +
          "If provided paths are partition directories, please set " +
          "\"basePath\" in the options of the data source to specify the " +
          "root directory of the table. If there are multiple root directories, " +
          "please load them separately and then union them.")

      val resolvedPartitionValues = resolvePartitions(pathsWithPartitionValues)

      // Creates the StructType which represents the partition columns.
      val fields = {
        val PartitionValues(columnNames, literals) = resolvedPartitionValues.head
        columnNames.zip(literals).map { case (name, Literal(_, dataType)) =>
          // We always assume partition columns are nullable since we've no idea whether null values
          // will be appended in the future.
          StructField(name, dataType, nullable = true)
        }
      }

      // Finally, we create `Partition`s based on paths and resolved partition values.
      val partitions = resolvedPartitionValues.zip(pathsWithPartitionValues).map {
        case (PartitionValues(_, literals), (path, _)) =>
          PartitionPath(InternalRow.fromSeq(literals.map(_.value)), path)
      }

      PartitionSpec(StructType(fields), partitions)
    }
  }

  /**
   * Parses a single partition, returns column names and values of each partition column, also
   * the path when we stop partition discovery.  For example, given:
   * {{{
   *   path = hdfs://<host>:<port>/path/to/partition/a=42/b=hello/c=3.14
   * }}}
   * it returns the partition:
   * {{{
   *   PartitionValues(
   *     Seq("a", "b", "c"),
   *     Seq(
   *       Literal.create(42, IntegerType),
   *       Literal.create("hello", StringType),
   *       Literal.create(3.14, DoubleType)))
   * }}}
   * and the path when we stop the discovery is:
   * {{{
   *   hdfs://<host>:<port>/path/to/partition
   * }}}
   */
  private[datasources] def parsePartition(
      path: Path,
      defaultPartitionName: String,
      typeInference: Boolean,
      basePaths: Set[Path]): (Option[PartitionValues], Option[Path]) = {
    val columns = ArrayBuffer.empty[(String, Literal)]
    // Old Hadoop versions don't have `Path.isRoot`
    var finished = path.getParent == null
    // currentPath is the current path that we will use to parse partition column value.
    var currentPath: Path = path

    while (!finished) {
      // Sometimes (e.g., when speculative task is enabled), temporary directories may be left
      // uncleaned. Here we simply ignore them.
      if (currentPath.getName.toLowerCase == "_temporary") {
        return (None, None)
      }

      if (basePaths.contains(currentPath)) {
        // If the currentPath is one of base paths. We should stop.
        finished = true
      } else {
        // Let's say currentPath is a path of "/table/a=1/", currentPath.getName will give us a=1.
        // Once we get the string, we try to parse it and find the partition column and value.
        val maybeColumn =
          parsePartitionColumn(currentPath.getName, defaultPartitionName, typeInference)
        maybeColumn.foreach(columns += _)

        // Now, we determine if we should stop.
        // When we hit any of the following cases, we will stop:
        //  - In this iteration, we could not parse the value of partition column and value,
        //    i.e. maybeColumn is None, and columns is not empty. At here we check if columns is
        //    empty to handle cases like /table/a=1/_temporary/something (we need to find a=1 in
        //    this case).
        //  - After we get the new currentPath, this new currentPath represent the top level dir
        //    i.e. currentPath.getParent == null. For the example of "/table/a=1/",
        //    the top level dir is "/table".
        finished =
          (maybeColumn.isEmpty && !columns.isEmpty) || currentPath.getParent == null

        if (!finished) {
          // For the above example, currentPath will be "/table/".
          currentPath = currentPath.getParent
        }
      }
    }

    if (columns.isEmpty) {
      (None, Some(path))
    } else {
      val (columnNames, values) = columns.reverse.unzip
      (Some(PartitionValues(columnNames, values)), Some(currentPath))
    }
  }

  private def parsePartitionColumn(
      columnSpec: String,
      defaultPartitionName: String,
      typeInference: Boolean): Option[(String, Literal)] = {
    val equalSignIndex = columnSpec.indexOf('=')
    if (equalSignIndex == -1) {
      None
    } else {
      val columnName = columnSpec.take(equalSignIndex)
      assert(columnName.nonEmpty, s"Empty partition column name in '$columnSpec'")

      val rawColumnValue = columnSpec.drop(equalSignIndex + 1)
      assert(rawColumnValue.nonEmpty, s"Empty partition column value in '$columnSpec'")

      val literal = inferPartitionColumnValue(rawColumnValue, defaultPartitionName, typeInference)
      Some(columnName -> literal)
    }
  }

  /**
<<<<<<< HEAD
=======
   * Given a partition path fragment, e.g. `fieldOne=1/fieldTwo=2`, returns a parsed spec
   * for that fragment, e.g. `Map(("fieldOne", "1"), ("fieldTwo", "2"))`.
   */
  def parsePathFragment(pathFragment: String): TablePartitionSpec = {
    pathFragment.split("/").map { kv =>
      val pair = kv.split("=", 2)
      (unescapePathName(pair(0)), unescapePathName(pair(1)))
    }.toMap
  }

  /**
>>>>>>> 0cba535a
   * Normalize the column names in partition specification, w.r.t. the real partition column names
   * and case sensitivity. e.g., if the partition spec has a column named `monTh`, and there is a
   * partition column named `month`, and it's case insensitive, we will normalize `monTh` to
   * `month`.
   */
  def normalizePartitionSpec[T](
      partitionSpec: Map[String, T],
      partColNames: Seq[String],
      tblName: String,
      resolver: Resolver): Map[String, T] = {
    val normalizedPartSpec = partitionSpec.toSeq.map { case (key, value) =>
      val normalizedKey = partColNames.find(resolver(_, key)).getOrElse {
        throw new AnalysisException(s"$key is not a valid partition column in table $tblName.")
      }
      normalizedKey -> value
    }

    if (normalizedPartSpec.map(_._1).distinct.length != normalizedPartSpec.length) {
      val duplicateColumns = normalizedPartSpec.map(_._1).groupBy(identity).collect {
        case (x, ys) if ys.length > 1 => x
      }
      throw new AnalysisException(s"Found duplicated columns in partition specification: " +
        duplicateColumns.mkString(", "))
    }

    normalizedPartSpec.toMap
  }

  /**
   * Resolves possible type conflicts between partitions by up-casting "lower" types.  The up-
   * casting order is:
   * {{{
   *   NullType ->
   *   IntegerType -> LongType ->
   *   DoubleType -> StringType
   * }}}
   */
  def resolvePartitions(
      pathsWithPartitionValues: Seq[(Path, PartitionValues)]): Seq[PartitionValues] = {
    if (pathsWithPartitionValues.isEmpty) {
      Seq.empty
    } else {
      // TODO: Selective case sensitivity.
      val distinctPartColNames =
        pathsWithPartitionValues.map(_._2.columnNames.map(_.toLowerCase())).distinct
      assert(
        distinctPartColNames.size == 1,
        listConflictingPartitionColumns(pathsWithPartitionValues))

      // Resolves possible type conflicts for each column
      val values = pathsWithPartitionValues.map(_._2)
      val columnCount = values.head.columnNames.size
      val resolvedValues = (0 until columnCount).map { i =>
        resolveTypeConflicts(values.map(_.literals(i)))
      }

      // Fills resolved literals back to each partition
      values.zipWithIndex.map { case (d, index) =>
        d.copy(literals = resolvedValues.map(_(index)))
      }
    }
  }

  private[datasources] def listConflictingPartitionColumns(
      pathWithPartitionValues: Seq[(Path, PartitionValues)]): String = {
    val distinctPartColNames = pathWithPartitionValues.map(_._2.columnNames).distinct

    def groupByKey[K, V](seq: Seq[(K, V)]): Map[K, Iterable[V]] =
      seq.groupBy { case (key, _) => key }.mapValues(_.map { case (_, value) => value })

    val partColNamesToPaths = groupByKey(pathWithPartitionValues.map {
      case (path, partValues) => partValues.columnNames -> path
    })

    val distinctPartColLists = distinctPartColNames.map(_.mkString(", ")).zipWithIndex.map {
      case (names, index) =>
        s"Partition column name list #$index: $names"
    }

    // Lists out those non-leaf partition directories that also contain files
    val suspiciousPaths = distinctPartColNames.sortBy(_.length).flatMap(partColNamesToPaths)

    s"Conflicting partition column names detected:\n" +
      distinctPartColLists.mkString("\n\t", "\n\t", "\n\n") +
      "For partitioned table directories, data files should only live in leaf directories.\n" +
      "And directories at the same level should have the same partition column name.\n" +
      "Please check the following directories for unexpected files or " +
      "inconsistent partition column names:\n" +
      suspiciousPaths.map("\t" + _).mkString("\n", "\n", "")
  }

  /**
   * Converts a string to a [[Literal]] with automatic type inference.  Currently only supports
   * [[IntegerType]], [[LongType]], [[DoubleType]], [[DecimalType]], [[DateType]]
   * [[TimestampType]], and [[StringType]].
   */
  private[datasources] def inferPartitionColumnValue(
      raw: String,
      defaultPartitionName: String,
      typeInference: Boolean): Literal = {
    val decimalTry = Try {
      // `BigDecimal` conversion can fail when the `field` is not a form of number.
      val bigDecimal = new JBigDecimal(raw)
      // It reduces the cases for decimals by disallowing values having scale (eg. `1.1`).
      require(bigDecimal.scale <= 0)
      // `DecimalType` conversion can fail when
      //   1. The precision is bigger than 38.
      //   2. scale is bigger than precision.
      Literal(bigDecimal)
    }

    if (typeInference) {
      // First tries integral types
      Try(Literal.create(Integer.parseInt(raw), IntegerType))
        .orElse(Try(Literal.create(JLong.parseLong(raw), LongType)))
        .orElse(decimalTry)
        // Then falls back to fractional types
        .orElse(Try(Literal.create(JDouble.parseDouble(raw), DoubleType)))
        // Then falls back to date/timestamp types
        .orElse(Try(Literal(JDate.valueOf(raw))))
        .orElse(Try(Literal(JTimestamp.valueOf(unescapePathName(raw)))))
        // Then falls back to string
        .getOrElse {
          if (raw == defaultPartitionName) {
            Literal.create(null, NullType)
          } else {
            Literal.create(unescapePathName(raw), StringType)
          }
        }
    } else {
      if (raw == defaultPartitionName) {
        Literal.create(null, NullType)
      } else {
        Literal.create(unescapePathName(raw), StringType)
      }
    }
  }

  private val upCastingOrder: Seq[DataType] =
    Seq(NullType, IntegerType, LongType, FloatType, DoubleType, StringType)

  def validatePartitionColumn(
      schema: StructType,
      partitionColumns: Seq[String],
      caseSensitive: Boolean): Unit = {

    partitionColumnsSchema(schema, partitionColumns, caseSensitive).foreach {
      field => field.dataType match {
        case _: AtomicType => // OK
        case _ => throw new AnalysisException(s"Cannot use ${field.dataType} for partition column")
      }
    }

    if (partitionColumns.nonEmpty && partitionColumns.size == schema.fields.length) {
      throw new AnalysisException(s"Cannot use all columns for partition columns")
    }
  }

  def partitionColumnsSchema(
      schema: StructType,
      partitionColumns: Seq[String],
      caseSensitive: Boolean): StructType = {
    val equality = columnNameEquality(caseSensitive)
    StructType(partitionColumns.map { col =>
      schema.find(f => equality(f.name, col)).getOrElse {
        throw new AnalysisException(s"Partition column $col not found in schema $schema")
      }
    }).asNullable
  }

  private def columnNameEquality(caseSensitive: Boolean): (String, String) => Boolean = {
    if (caseSensitive) {
      org.apache.spark.sql.catalyst.analysis.caseSensitiveResolution
    } else {
      org.apache.spark.sql.catalyst.analysis.caseInsensitiveResolution
    }
  }

  /**
   * Given a collection of [[Literal]]s, resolves possible type conflicts by up-casting "lower"
   * types.
   */
  private def resolveTypeConflicts(literals: Seq[Literal]): Seq[Literal] = {
    val desiredType = {
      val topType = literals.map(_.dataType).maxBy(upCastingOrder.indexOf(_))
      // Falls back to string if all values of this column are null or empty string
      if (topType == NullType) StringType else topType
    }

    literals.map { case l @ Literal(_, dataType) =>
      Literal.create(Cast(l, desiredType).eval(), desiredType)
    }
  }

  //////////////////////////////////////////////////////////////////////////////////////////////////
  // The following string escaping code is mainly copied from Hive (o.a.h.h.common.FileUtils).
  //////////////////////////////////////////////////////////////////////////////////////////////////

  val charToEscape = {
    val bitSet = new java.util.BitSet(128)

    /**
     * ASCII 01-1F are HTTP control characters that need to be escaped.
     * \u000A and \u000D are \n and \r, respectively.
     */
    val clist = Array(
      '\u0001', '\u0002', '\u0003', '\u0004', '\u0005', '\u0006', '\u0007', '\u0008', '\u0009',
      '\n', '\u000B', '\u000C', '\r', '\u000E', '\u000F', '\u0010', '\u0011', '\u0012', '\u0013',
      '\u0014', '\u0015', '\u0016', '\u0017', '\u0018', '\u0019', '\u001A', '\u001B', '\u001C',
      '\u001D', '\u001E', '\u001F', '"', '#', '%', '\'', '*', '/', ':', '=', '?', '\\', '\u007F',
      '{', '[', ']', '^')

    clist.foreach(bitSet.set(_))

    if (Shell.WINDOWS) {
      Array(' ', '<', '>', '|').foreach(bitSet.set(_))
    }

    bitSet
  }

  def needsEscaping(c: Char): Boolean = {
    c >= 0 && c < charToEscape.size() && charToEscape.get(c)
  }

  def escapePathName(path: String): String = {
    val builder = new StringBuilder()
    path.foreach { c =>
      if (needsEscaping(c)) {
        builder.append('%')
        builder.append(f"${c.asInstanceOf[Int]}%02X")
      } else {
        builder.append(c)
      }
    }

    builder.toString()
  }

  def unescapePathName(path: String): String = {
    val sb = new StringBuilder
    var i = 0

    while (i < path.length) {
      val c = path.charAt(i)
      if (c == '%' && i + 2 < path.length) {
        val code: Int = try {
          Integer.parseInt(path.substring(i + 1, i + 3), 16)
        } catch {
          case _: Exception => -1
        }
        if (code >= 0) {
          sb.append(code.asInstanceOf[Char])
          i += 3
        } else {
          sb.append(c)
          i += 1
        }
      } else {
        sb.append(c)
        i += 1
      }
    }

    sb.toString()
  }
}<|MERGE_RESOLUTION|>--- conflicted
+++ resolved
@@ -30,10 +30,7 @@
 import org.apache.spark.sql.AnalysisException
 import org.apache.spark.sql.catalyst.InternalRow
 import org.apache.spark.sql.catalyst.analysis.Resolver
-<<<<<<< HEAD
-=======
 import org.apache.spark.sql.catalyst.catalog.CatalogTypes.TablePartitionSpec
->>>>>>> 0cba535a
 import org.apache.spark.sql.catalyst.expressions.{Cast, Literal}
 import org.apache.spark.sql.types._
 
@@ -249,8 +246,6 @@
   }
 
   /**
-<<<<<<< HEAD
-=======
    * Given a partition path fragment, e.g. `fieldOne=1/fieldTwo=2`, returns a parsed spec
    * for that fragment, e.g. `Map(("fieldOne", "1"), ("fieldTwo", "2"))`.
    */
@@ -262,7 +257,6 @@
   }
 
   /**
->>>>>>> 0cba535a
    * Normalize the column names in partition specification, w.r.t. the real partition column names
    * and case sensitivity. e.g., if the partition spec has a column named `monTh`, and there is a
    * partition column named `month`, and it's case insensitive, we will normalize `monTh` to
