/*
 * Licensed to the Apache Software Foundation (ASF) under one or more
 * contributor license agreements.  See the NOTICE file distributed with
 * this work for additional information regarding copyright ownership.
 * The ASF licenses this file to You under the Apache License, Version 2.0
 * (the "License"); you may not use this file except in compliance with
 * the License.  You may obtain a copy of the License at
 *
 *    http://www.apache.org/licenses/LICENSE-2.0
 *
 * Unless required by applicable law or agreed to in writing, software
 * distributed under the License is distributed on an "AS IS" BASIS,
 * WITHOUT WARRANTIES OR CONDITIONS OF ANY KIND, either express or implied.
 * See the License for the specific language governing permissions and
 * limitations under the License.
 */

package org.apache.spark.sql

import java.util.Properties

import scala.collection.JavaConverters._

import org.apache.spark.annotation.InterfaceStability
import org.apache.spark.sql.catalyst.TableIdentifier
import org.apache.spark.sql.catalyst.analysis.{EliminateSubqueryAliases, UnresolvedRelation}
import org.apache.spark.sql.catalyst.catalog.{BucketSpec, CatalogRelation, CatalogTable, CatalogTableType}
import org.apache.spark.sql.catalyst.plans.logical.InsertIntoTable
import org.apache.spark.sql.execution.command.DDLUtils
import org.apache.spark.sql.execution.datasources.{CreateTable, DataSource, LogicalRelation}
import org.apache.spark.sql.sources.BaseRelation
import org.apache.spark.sql.types.StructType

/**
 * Interface used to write a [[Dataset]] to external storage systems (e.g. file systems,
 * key-value stores, etc). Use `Dataset.write` to access this.
 *
 * @since 1.4.0
 */
@InterfaceStability.Stable
final class DataFrameWriter[T] private[sql](ds: Dataset[T]) {

  private val df = ds.toDF()

  /**
   * Specifies the behavior when data or table already exists. Options include:
   *   - `SaveMode.Overwrite`: overwrite the existing data.
   *   - `SaveMode.Append`: append the data.
   *   - `SaveMode.Ignore`: ignore the operation (i.e. no-op).
   *   - `SaveMode.ErrorIfExists`: default option, throw an exception at runtime.
   *
   * @since 1.4.0
   */
  def mode(saveMode: SaveMode): DataFrameWriter[T] = {
    this.mode = saveMode
    this
  }

  /**
   * Specifies the behavior when data or table already exists. Options include:
   *   - `overwrite`: overwrite the existing data.
   *   - `append`: append the data.
   *   - `ignore`: ignore the operation (i.e. no-op).
   *   - `error`: default option, throw an exception at runtime.
   *
   * @since 1.4.0
   */
  def mode(saveMode: String): DataFrameWriter[T] = {
    this.mode = saveMode.toLowerCase match {
      case "overwrite" => SaveMode.Overwrite
      case "append" => SaveMode.Append
      case "ignore" => SaveMode.Ignore
      case "error" | "default" => SaveMode.ErrorIfExists
      case _ => throw new IllegalArgumentException(s"Unknown save mode: $saveMode. " +
        "Accepted save modes are 'overwrite', 'append', 'ignore', 'error'.")
    }
    this
  }

  /**
   * Specifies the underlying output data source. Built-in options include "parquet", "json", etc.
   *
   * @since 1.4.0
   */
  def format(source: String): DataFrameWriter[T] = {
    this.source = source
    this
  }

  /**
   * Adds an output option for the underlying data source.
   *
   * @since 1.4.0
   */
  def option(key: String, value: String): DataFrameWriter[T] = {
    this.extraOptions += (key -> value)
    this
  }

  /**
   * Adds an output option for the underlying data source.
   *
   * @since 2.0.0
   */
  def option(key: String, value: Boolean): DataFrameWriter[T] = option(key, value.toString)

  /**
   * Adds an output option for the underlying data source.
   *
   * @since 2.0.0
   */
  def option(key: String, value: Long): DataFrameWriter[T] = option(key, value.toString)

  /**
   * Adds an output option for the underlying data source.
   *
   * @since 2.0.0
   */
  def option(key: String, value: Double): DataFrameWriter[T] = option(key, value.toString)

  /**
   * (Scala-specific) Adds output options for the underlying data source.
   *
   * @since 1.4.0
   */
  def options(options: scala.collection.Map[String, String]): DataFrameWriter[T] = {
    this.extraOptions ++= options
    this
  }

  /**
   * Adds output options for the underlying data source.
   *
   * @since 1.4.0
   */
  def options(options: java.util.Map[String, String]): DataFrameWriter[T] = {
    this.options(options.asScala)
    this
  }

  /**
   * Partitions the output by the given columns on the file system. If specified, the output is
   * laid out on the file system similar to Hive's partitioning scheme. As an example, when we
   * partition a dataset by year and then month, the directory layout would look like:
   *
   *   - year=2016/month=01/
   *   - year=2016/month=02/
   *
   * Partitioning is one of the most widely used techniques to optimize physical data layout.
   * It provides a coarse-grained index for skipping unnecessary data reads when queries have
   * predicates on the partitioned columns. In order for partitioning to work well, the number
   * of distinct values in each column should typically be less than tens of thousands.
   *
   * This is applicable for all file-based data sources (e.g. Parquet, JSON) staring Spark 2.1.0.
   *
   * @since 1.4.0
   */
  @scala.annotation.varargs
  def partitionBy(colNames: String*): DataFrameWriter[T] = {
    this.partitioningColumns = Option(colNames)
    this
  }

  /**
   * Buckets the output by the given columns. If specified, the output is laid out on the file
   * system similar to Hive's bucketing scheme.
   *
   * This is applicable for all file-based data sources (e.g. Parquet, JSON) staring Spark 2.1.0.
   *
   * @since 2.0
   */
  @scala.annotation.varargs
  def bucketBy(numBuckets: Int, colName: String, colNames: String*): DataFrameWriter[T] = {
    this.numBuckets = Option(numBuckets)
    this.bucketColumnNames = Option(colName +: colNames)
    this
  }

  /**
   * Sorts the output in each bucket by the given columns.
   *
   * This is applicable for all file-based data sources (e.g. Parquet, JSON) staring Spark 2.1.0.
   *
   * @since 2.0
   */
  @scala.annotation.varargs
  def sortBy(colName: String, colNames: String*): DataFrameWriter[T] = {
    this.sortColumnNames = Option(colName +: colNames)
    this
  }

  /**
   * Saves the content of the `DataFrame` at the specified path.
   *
   * @since 1.4.0
   */
  def save(path: String): Unit = {
    this.extraOptions += ("path" -> path)
    save()
  }

  /**
   * Saves the content of the `DataFrame` as the specified table.
   *
   * @since 1.4.0
   */
  def save(): Unit = {
    if (source.toLowerCase == DDLUtils.HIVE_PROVIDER) {
      throw new AnalysisException("Hive data source can only be used with tables, you can not " +
        "write files of Hive data source directly.")
    }

    assertNotBucketed("save")
    val dataSource = DataSource(
      df.sparkSession,
      className = source,
      partitionColumns = partitioningColumns.getOrElse(Nil),
      bucketSpec = getBucketSpec,
      options = extraOptions.toMap)

    dataSource.write(mode, df)
  }

  /**
   * Inserts the content of the `DataFrame` to the specified table. It requires that
   * the schema of the `DataFrame` is the same as the schema of the table.
   *
   * @note Unlike `saveAsTable`, `insertInto` ignores the column names and just uses position-based
   * resolution. For example:
   *
   * {{{
   *    scala> Seq((1, 2)).toDF("i", "j").write.mode("overwrite").saveAsTable("t1")
   *    scala> Seq((3, 4)).toDF("j", "i").write.insertInto("t1")
   *    scala> Seq((5, 6)).toDF("a", "b").write.insertInto("t1")
   *    scala> sql("select * from t1").show
   *    +---+---+
   *    |  i|  j|
   *    +---+---+
   *    |  5|  6|
   *    |  3|  4|
   *    |  1|  2|
   *    +---+---+
   * }}}
   *
   * Because it inserts data to an existing table, format or options will be ignored.
   *
   * @since 1.4.0
   */
  def insertInto(tableName: String): Unit = {
    insertInto(df.sparkSession.sessionState.sqlParser.parseTableIdentifier(tableName))
  }

  private def insertInto(tableIdent: TableIdentifier): Unit = {
    assertNotBucketed("insertInto")

    if (partitioningColumns.isDefined) {
      throw new AnalysisException(
        "insertInto() can't be used together with partitionBy(). " +
          "Partition columns have already be defined for the table. " +
          "It is not necessary to use partitionBy()."
      )
    }

    df.sparkSession.sessionState.executePlan(
      InsertIntoTable(
        table = UnresolvedRelation(tableIdent),
        partition = Map.empty[String, Option[String]],
        child = df.logicalPlan,
        overwrite = mode == SaveMode.Overwrite,
        ifNotExists = false)).toRdd
  }

  private def normalizedParCols: Option[Seq[String]] = partitioningColumns.map { cols =>
    cols.map(normalize(_, "Partition"))
  }

  private def normalizedBucketColNames: Option[Seq[String]] = bucketColumnNames.map { cols =>
    cols.map(normalize(_, "Bucketing"))
  }

  private def normalizedSortColNames: Option[Seq[String]] = sortColumnNames.map { cols =>
    cols.map(normalize(_, "Sorting"))
  }

  private def getBucketSpec: Option[BucketSpec] = {
    if (sortColumnNames.isDefined) {
      require(numBuckets.isDefined, "sortBy must be used together with bucketBy")
    }

    for {
      n <- numBuckets
    } yield {
      require(n > 0 && n < 100000, "Bucket number must be greater than 0 and less than 100000.")

      // partitionBy columns cannot be used in bucketBy
      if (normalizedParCols.nonEmpty &&
        normalizedBucketColNames.get.toSet.intersect(normalizedParCols.get.toSet).nonEmpty) {
          throw new AnalysisException(
            s"bucketBy columns '${bucketColumnNames.get.mkString(", ")}' should not be part of " +
            s"partitionBy columns '${partitioningColumns.get.mkString(", ")}'")
      }

      BucketSpec(n, normalizedBucketColNames.get, normalizedSortColNames.getOrElse(Nil))
    }
  }

  /**
   * The given column name may not be equal to any of the existing column names if we were in
   * case-insensitive context. Normalize the given column name to the real one so that we don't
   * need to care about case sensitivity afterwards.
   */
  private def normalize(columnName: String, columnType: String): String = {
    val validColumnNames = df.logicalPlan.output.map(_.name)
    validColumnNames.find(df.sparkSession.sessionState.analyzer.resolver(_, columnName))
      .getOrElse(throw new AnalysisException(s"$columnType column $columnName not found in " +
        s"existing columns (${validColumnNames.mkString(", ")})"))
  }

  private def assertNotBucketed(operation: String): Unit = {
    if (numBuckets.isDefined || sortColumnNames.isDefined) {
      throw new AnalysisException(s"'$operation' does not support bucketing right now")
    }
  }

  private def assertNotPartitioned(operation: String): Unit = {
    if (partitioningColumns.isDefined) {
      throw new AnalysisException( s"'$operation' does not support partitioning")
    }
  }

  /**
   * Saves the content of the `DataFrame` as the specified table.
   *
   * In the case the table already exists, behavior of this function depends on the
   * save mode, specified by the `mode` function (default to throwing an exception).
   * When `mode` is `Overwrite`, the schema of the `DataFrame` does not need to be
   * the same as that of the existing table.
   *
   * When `mode` is `Append`, if there is an existing table, we will use the format and options of
   * the existing table. The column order in the schema of the `DataFrame` doesn't need to be same
   * as that of the existing table. Unlike `insertInto`, `saveAsTable` will use the column names to
   * find the correct column positions. For example:
   *
   * {{{
   *    scala> Seq((1, 2)).toDF("i", "j").write.mode("overwrite").saveAsTable("t1")
   *    scala> Seq((3, 4)).toDF("j", "i").write.mode("append").saveAsTable("t1")
   *    scala> sql("select * from t1").show
   *    +---+---+
   *    |  i|  j|
   *    +---+---+
   *    |  1|  2|
   *    |  4|  3|
   *    +---+---+
   * }}}
   *
   * When the DataFrame is created from a non-partitioned `HadoopFsRelation` with a single input
   * path, and the data source provider can be mapped to an existing Hive builtin SerDe (i.e. ORC
   * and Parquet), the table is persisted in a Hive compatible format, which means other systems
   * like Hive will be able to read this table. Otherwise, the table is persisted in a Spark SQL
   * specific format.
   *
   * @since 1.4.0
   */
  def saveAsTable(tableName: String): Unit = {
    saveAsTable(df.sparkSession.sessionState.sqlParser.parseTableIdentifier(tableName))
  }

  private def saveAsTable(tableIdent: TableIdentifier): Unit = {
    val catalog = df.sparkSession.sessionState.catalog
    val tableExists = catalog.tableExists(tableIdent)
    val db = tableIdent.database.getOrElse(catalog.getCurrentDatabase)
    val tableIdentWithDB = tableIdent.copy(database = Some(db))
    val tableName = tableIdentWithDB.unquotedString

    (tableExists, mode) match {
      case (true, SaveMode.Ignore) =>
        // Do nothing

      case (true, SaveMode.ErrorIfExists) =>
        throw new AnalysisException(s"Table $tableIdent already exists.")

<<<<<<< HEAD
      case _ =>
        val existingTable = if (tableExists) {
          Some(df.sparkSession.sessionState.catalog.getTableMetadata(tableIdent))
        } else {
          None
        }
        val storage = if (tableExists) {
          existingTable.get.storage
        } else {
          DataSource.buildStorageFormatFromOptions(extraOptions.toMap)
        }
        val tableType = if (tableExists) {
          existingTable.get.tableType
        } else if (storage.locationUri.isDefined) {
          CatalogTableType.EXTERNAL
        } else {
          CatalogTableType.MANAGED
        }

        val tableDesc = CatalogTable(
          identifier = tableIdent,
          tableType = tableType,
          storage = storage,
          schema = new StructType,
          provider = Some(source),
          partitionColumnNames = partitioningColumns.getOrElse(Nil),
          bucketSpec = getBucketSpec
        )
        df.sparkSession.sessionState.executePlan(
          CreateTable(tableDesc, mode, Some(df.logicalPlan))).toRdd
=======
      case (true, SaveMode.Overwrite) =>
        // Get all input data source or hive relations of the query.
        val srcRelations = df.logicalPlan.collect {
          case LogicalRelation(src: BaseRelation, _, _) => src
          case relation: CatalogRelation if DDLUtils.isHiveTable(relation.catalogTable) =>
            relation.catalogTable.identifier
        }

        val tableRelation = df.sparkSession.table(tableIdentWithDB).queryExecution.analyzed
        EliminateSubqueryAliases(tableRelation) match {
          // check if the table is a data source table (the relation is a BaseRelation).
          case LogicalRelation(dest: BaseRelation, _, _) if srcRelations.contains(dest) =>
            throw new AnalysisException(
              s"Cannot overwrite table $tableName that is also being read from")
          // check hive table relation when overwrite mode
          case relation: CatalogRelation if DDLUtils.isHiveTable(relation.catalogTable)
            && srcRelations.contains(relation.catalogTable.identifier) =>
            throw new AnalysisException(
              s"Cannot overwrite table $tableName that is also being read from")
          case _ => // OK
        }

        // Drop the existing table
        catalog.dropTable(tableIdentWithDB, ignoreIfNotExists = true, purge = false)
        createTable(tableIdentWithDB)
        // Refresh the cache of the table in the catalog.
        catalog.refreshTable(tableIdentWithDB)

      case _ => createTable(tableIdent)
>>>>>>> 0ef1421a
    }
  }

  private def createTable(tableIdent: TableIdentifier): Unit = {
    val storage = DataSource.buildStorageFormatFromOptions(extraOptions.toMap)
    val tableType = if (storage.locationUri.isDefined) {
      CatalogTableType.EXTERNAL
    } else {
      CatalogTableType.MANAGED
    }

    val tableDesc = CatalogTable(
      identifier = tableIdent,
      tableType = tableType,
      storage = storage,
      schema = new StructType,
      provider = Some(source),
      partitionColumnNames = partitioningColumns.getOrElse(Nil),
      bucketSpec = getBucketSpec
    )
    df.sparkSession.sessionState.executePlan(
      CreateTable(tableDesc, mode, Some(df.logicalPlan))).toRdd
  }

  /**
   * Saves the content of the `DataFrame` to an external database table via JDBC. In the case the
   * table already exists in the external database, behavior of this function depends on the
   * save mode, specified by the `mode` function (default to throwing an exception).
   *
   * Don't create too many partitions in parallel on a large cluster; otherwise Spark might crash
   * your external database systems.
   *
   * You can set the following JDBC-specific option(s) for storing JDBC:
   * <ul>
   * <li>`truncate` (default `false`): use `TRUNCATE TABLE` instead of `DROP TABLE`.</li>
   * </ul>
   *
   * In case of failures, users should turn off `truncate` option to use `DROP TABLE` again. Also,
   * due to the different behavior of `TRUNCATE TABLE` among DBMS, it's not always safe to use this.
   * MySQLDialect, DB2Dialect, MsSqlServerDialect, DerbyDialect, and OracleDialect supports this
   * while PostgresDialect and default JDBCDirect doesn't. For unknown and unsupported JDBCDirect,
   * the user option `truncate` is ignored.
   *
   * @param url JDBC database url of the form `jdbc:subprotocol:subname`
   * @param table Name of the table in the external database.
   * @param connectionProperties JDBC database connection arguments, a list of arbitrary string
   *                             tag/value. Normally at least a "user" and "password" property
   *                             should be included. "batchsize" can be used to control the
   *                             number of rows per insert. "isolationLevel" can be one of
   *                             "NONE", "READ_COMMITTED", "READ_UNCOMMITTED", "REPEATABLE_READ",
   *                             or "SERIALIZABLE", corresponding to standard transaction
   *                             isolation levels defined by JDBC's Connection object, with default
   *                             of "READ_UNCOMMITTED".
   * @since 1.4.0
   */
  def jdbc(url: String, table: String, connectionProperties: Properties): Unit = {
    assertNotPartitioned("jdbc")
    assertNotBucketed("jdbc")
    // connectionProperties should override settings in extraOptions.
    this.extraOptions ++= connectionProperties.asScala
    // explicit url and dbtable should override all
    this.extraOptions += ("url" -> url, "dbtable" -> table)
    format("jdbc").save()
  }

  /**
   * Saves the content of the `DataFrame` in JSON format (<a href="http://jsonlines.org/">
   * JSON Lines text format or newline-delimited JSON</a>) at the specified path.
   * This is equivalent to:
   * {{{
   *   format("json").save(path)
   * }}}
   *
   * You can set the following JSON-specific option(s) for writing JSON files:
   * <ul>
   * <li>`compression` (default `null`): compression codec to use when saving to file. This can be
   * one of the known case-insensitive shorten names (`none`, `bzip2`, `gzip`, `lz4`,
   * `snappy` and `deflate`). </li>
   * <li>`dateFormat` (default `yyyy-MM-dd`): sets the string that indicates a date format.
   * Custom date formats follow the formats at `java.text.SimpleDateFormat`. This applies to
   * date type.</li>
   * <li>`timestampFormat` (default `yyyy-MM-dd'T'HH:mm:ss.SSSZZ`): sets the string that
   * indicates a timestamp format. Custom date formats follow the formats at
   * `java.text.SimpleDateFormat`. This applies to timestamp type.</li>
   * </ul>
   *
   * @since 1.4.0
   */
  def json(path: String): Unit = {
    format("json").save(path)
  }

  /**
   * Saves the content of the `DataFrame` in Parquet format at the specified path.
   * This is equivalent to:
   * {{{
   *   format("parquet").save(path)
   * }}}
   *
   * You can set the following Parquet-specific option(s) for writing Parquet files:
   * <ul>
   * <li>`compression` (default is the value specified in `spark.sql.parquet.compression.codec`):
   * compression codec to use when saving to file. This can be one of the known case-insensitive
   * shorten names(none, `snappy`, `gzip`, and `lzo`). This will override
   * `spark.sql.parquet.compression.codec`.</li>
   * </ul>
   *
   * @since 1.4.0
   */
  def parquet(path: String): Unit = {
    format("parquet").save(path)
  }

  /**
   * Saves the content of the `DataFrame` in ORC format at the specified path.
   * This is equivalent to:
   * {{{
   *   format("orc").save(path)
   * }}}
   *
   * You can set the following ORC-specific option(s) for writing ORC files:
   * <ul>
   * <li>`compression` (default `snappy`): compression codec to use when saving to file. This can be
   * one of the known case-insensitive shorten names(`none`, `snappy`, `zlib`, and `lzo`).
   * This will override `orc.compress`.</li>
   * </ul>
   *
   * @since 1.5.0
   * @note Currently, this method can only be used after enabling Hive support
   */
  def orc(path: String): Unit = {
    format("orc").save(path)
  }

  /**
   * Saves the content of the `DataFrame` in a text file at the specified path.
   * The DataFrame must have only one column that is of string type.
   * Each row becomes a new line in the output file. For example:
   * {{{
   *   // Scala:
   *   df.write.text("/path/to/output")
   *
   *   // Java:
   *   df.write().text("/path/to/output")
   * }}}
   *
   * You can set the following option(s) for writing text files:
   * <ul>
   * <li>`compression` (default `null`): compression codec to use when saving to file. This can be
   * one of the known case-insensitive shorten names (`none`, `bzip2`, `gzip`, `lz4`,
   * `snappy` and `deflate`). </li>
   * </ul>
   *
   * @since 1.6.0
   */
  def text(path: String): Unit = {
    format("text").save(path)
  }

  /**
   * Saves the content of the `DataFrame` in CSV format at the specified path.
   * This is equivalent to:
   * {{{
   *   format("csv").save(path)
   * }}}
   *
   * You can set the following CSV-specific option(s) for writing CSV files:
   * <ul>
   * <li>`sep` (default `,`): sets the single character as a separator for each
   * field and value.</li>
   * <li>`quote` (default `"`): sets the single character used for escaping quoted values where
   * the separator can be part of the value.</li>
   * <li>`escape` (default `\`): sets the single character used for escaping quotes inside
   * an already quoted value.</li>
   * <li>`escapeQuotes` (default `true`): a flag indicating whether values containing
   * quotes should always be enclosed in quotes. Default is to escape all values containing
   * a quote character.</li>
   * <li>`quoteAll` (default `false`): A flag indicating whether all values should always be
   * enclosed in quotes. Default is to only escape values containing a quote character.</li>
   * <li>`header` (default `false`): writes the names of columns as the first line.</li>
   * <li>`nullValue` (default empty string): sets the string representation of a null value.</li>
   * <li>`compression` (default `null`): compression codec to use when saving to file. This can be
   * one of the known case-insensitive shorten names (`none`, `bzip2`, `gzip`, `lz4`,
   * `snappy` and `deflate`). </li>
   * <li>`dateFormat` (default `yyyy-MM-dd`): sets the string that indicates a date format.
   * Custom date formats follow the formats at `java.text.SimpleDateFormat`. This applies to
   * date type.</li>
   * <li>`timestampFormat` (default `yyyy-MM-dd'T'HH:mm:ss.SSSZZ`): sets the string that
   * indicates a timestamp format. Custom date formats follow the formats at
   * `java.text.SimpleDateFormat`. This applies to timestamp type.</li>
   * </ul>
   *
   * @since 2.0.0
   */
  def csv(path: String): Unit = {
    format("csv").save(path)
  }

  ///////////////////////////////////////////////////////////////////////////////////////
  // Builder pattern config options
  ///////////////////////////////////////////////////////////////////////////////////////

  private var source: String = df.sparkSession.sessionState.conf.defaultDataSourceName

  private var mode: SaveMode = SaveMode.ErrorIfExists

  private val extraOptions = new scala.collection.mutable.HashMap[String, String]

  private var partitioningColumns: Option[Seq[String]] = None

  private var bucketColumnNames: Option[Seq[String]] = None

  private var numBuckets: Option[Int] = None

  private var sortColumnNames: Option[Seq[String]] = None
}<|MERGE_RESOLUTION|>--- conflicted
+++ resolved
@@ -379,38 +379,6 @@
       case (true, SaveMode.ErrorIfExists) =>
         throw new AnalysisException(s"Table $tableIdent already exists.")
 
-<<<<<<< HEAD
-      case _ =>
-        val existingTable = if (tableExists) {
-          Some(df.sparkSession.sessionState.catalog.getTableMetadata(tableIdent))
-        } else {
-          None
-        }
-        val storage = if (tableExists) {
-          existingTable.get.storage
-        } else {
-          DataSource.buildStorageFormatFromOptions(extraOptions.toMap)
-        }
-        val tableType = if (tableExists) {
-          existingTable.get.tableType
-        } else if (storage.locationUri.isDefined) {
-          CatalogTableType.EXTERNAL
-        } else {
-          CatalogTableType.MANAGED
-        }
-
-        val tableDesc = CatalogTable(
-          identifier = tableIdent,
-          tableType = tableType,
-          storage = storage,
-          schema = new StructType,
-          provider = Some(source),
-          partitionColumnNames = partitioningColumns.getOrElse(Nil),
-          bucketSpec = getBucketSpec
-        )
-        df.sparkSession.sessionState.executePlan(
-          CreateTable(tableDesc, mode, Some(df.logicalPlan))).toRdd
-=======
       case (true, SaveMode.Overwrite) =>
         // Get all input data source or hive relations of the query.
         val srcRelations = df.logicalPlan.collect {
@@ -440,7 +408,6 @@
         catalog.refreshTable(tableIdentWithDB)
 
       case _ => createTable(tableIdent)
->>>>>>> 0ef1421a
     }
   }
 
