/*
 * Licensed to the Apache Software Foundation (ASF) under one or more
 * contributor license agreements.  See the NOTICE file distributed with
 * this work for additional information regarding copyright ownership.
 * The ASF licenses this file to You under the Apache License, Version 2.0
 * (the "License"); you may not use this file except in compliance with
 * the License.  You may obtain a copy of the License at
 *
 *    http://www.apache.org/licenses/LICENSE-2.0
 *
 * Unless required by applicable law or agreed to in writing, software
 * distributed under the License is distributed on an "AS IS" BASIS,
 * WITHOUT WARRANTIES OR CONDITIONS OF ANY KIND, either express or implied.
 * See the License for the specific language governing permissions and
 * limitations under the License.
 */

package org.apache.spark.sql.catalyst.expressions.aggregate

import scala.collection.generic.Growable
import scala.collection.mutable

import org.apache.spark.sql.catalyst.analysis.TypeCheckResult
import org.apache.spark.sql.catalyst.expressions._
import org.apache.spark.sql.catalyst.util.GenericArrayData
import org.apache.spark.sql.catalyst.InternalRow
import org.apache.spark.sql.types._

/**
 * A base class for collect_list and collect_set aggregate functions.
 *
 * We have to store all the collected elements in memory, and so notice that too many elements
 * can cause GC paused and eventually OutOfMemory Errors.
 */
abstract class Collect[T <: Growable[Any] with Iterable[Any]] extends TypedImperativeAggregate[T] {

  val child: Expression

  override def children: Seq[Expression] = child :: Nil

  override def nullable: Boolean = true

  override def dataType: DataType = ArrayType(child.dataType)

<<<<<<< HEAD
  override def supportsPartial: Boolean = false

  override def aggBufferAttributes: Seq[AttributeReference] = Nil

  override def aggBufferSchema: StructType = StructType.fromAttributes(aggBufferAttributes)

  override def inputAggBufferAttributes: Seq[AttributeReference] = Nil

=======
>>>>>>> 0ef1421a
  // Both `CollectList` and `CollectSet` are non-deterministic since their results depend on the
  // actual order of input rows.
  override def deterministic: Boolean = false

  override def update(buffer: T, input: InternalRow): T = {
    val value = child.eval(input)

    // Do not allow null values. We follow the semantics of Hive's collect_list/collect_set here.
    // See: org.apache.hadoop.hive.ql.udf.generic.GenericUDAFMkCollectionEvaluator
    if (value != null) {
      buffer += value
    }
    buffer
  }

  override def merge(buffer: T, other: T): T = {
    buffer ++= other
  }

  override def eval(buffer: T): Any = {
    new GenericArrayData(buffer.toArray)
  }

  private lazy val projection = UnsafeProjection.create(
    Array[DataType](ArrayType(elementType = child.dataType, containsNull = false)))
  private lazy val row = new UnsafeRow(1)

  override def serialize(obj: T): Array[Byte] = {
    val array = new GenericArrayData(obj.toArray)
    projection.apply(InternalRow.apply(array)).getBytes()
  }

  override def deserialize(bytes: Array[Byte]): T = {
    val buffer = createAggregationBuffer()
    row.pointTo(bytes, bytes.length)
    row.getArray(0).foreach(child.dataType, (_, x: Any) => buffer += x)
    buffer
  }
}

/**
 * Collect a list of elements.
 */
@ExpressionDescription(
  usage = "_FUNC_(expr) - Collects and returns a list of non-unique elements.")
case class CollectList(
    child: Expression,
    mutableAggBufferOffset: Int = 0,
    inputAggBufferOffset: Int = 0) extends Collect[mutable.ArrayBuffer[Any]] {

  def this(child: Expression) = this(child, 0, 0)

  override def withNewMutableAggBufferOffset(newMutableAggBufferOffset: Int): ImperativeAggregate =
    copy(mutableAggBufferOffset = newMutableAggBufferOffset)

  override def withNewInputAggBufferOffset(newInputAggBufferOffset: Int): ImperativeAggregate =
    copy(inputAggBufferOffset = newInputAggBufferOffset)

  override def createAggregationBuffer(): mutable.ArrayBuffer[Any] = mutable.ArrayBuffer.empty

  override def prettyName: String = "collect_list"
}

/**
 * Collect a set of unique elements.
 */
@ExpressionDescription(
  usage = "_FUNC_(expr) - Collects and returns a set of unique elements.")
case class CollectSet(
    child: Expression,
    mutableAggBufferOffset: Int = 0,
    inputAggBufferOffset: Int = 0) extends Collect[mutable.HashSet[Any]] {

  def this(child: Expression) = this(child, 0, 0)

  override def checkInputDataTypes(): TypeCheckResult = {
    if (!child.dataType.existsRecursively(_.isInstanceOf[MapType])) {
      TypeCheckResult.TypeCheckSuccess
    } else {
      TypeCheckResult.TypeCheckFailure("collect_set() cannot have map type data")
    }
  }

  override def withNewMutableAggBufferOffset(newMutableAggBufferOffset: Int): ImperativeAggregate =
    copy(mutableAggBufferOffset = newMutableAggBufferOffset)

  override def withNewInputAggBufferOffset(newInputAggBufferOffset: Int): ImperativeAggregate =
    copy(inputAggBufferOffset = newInputAggBufferOffset)

  override def prettyName: String = "collect_set"

  override def createAggregationBuffer(): mutable.HashSet[Any] = mutable.HashSet.empty
}<|MERGE_RESOLUTION|>--- conflicted
+++ resolved
@@ -42,17 +42,6 @@
 
   override def dataType: DataType = ArrayType(child.dataType)
 
-<<<<<<< HEAD
-  override def supportsPartial: Boolean = false
-
-  override def aggBufferAttributes: Seq[AttributeReference] = Nil
-
-  override def aggBufferSchema: StructType = StructType.fromAttributes(aggBufferAttributes)
-
-  override def inputAggBufferAttributes: Seq[AttributeReference] = Nil
-
-=======
->>>>>>> 0ef1421a
   // Both `CollectList` and `CollectSet` are non-deterministic since their results depend on the
   // actual order of input rows.
   override def deterministic: Boolean = false
