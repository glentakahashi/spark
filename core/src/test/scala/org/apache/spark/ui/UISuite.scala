/*
 * Licensed to the Apache Software Foundation (ASF) under one or more
 * contributor license agreements.  See the NOTICE file distributed with
 * this work for additional information regarding copyright ownership.
 * The ASF licenses this file to You under the Apache License, Version 2.0
 * (the "License"); you may not use this file except in compliance with
 * the License.  You may obtain a copy of the License at
 *
 *    http://www.apache.org/licenses/LICENSE-2.0
 *
 * Unless required by applicable law or agreed to in writing, software
 * distributed under the License is distributed on an "AS IS" BASIS,
 * WITHOUT WARRANTIES OR CONDITIONS OF ANY KIND, either express or implied.
 * See the License for the specific language governing permissions and
 * limitations under the License.
 */

package org.apache.spark.ui

import scala.util.{Failure, Success, Try}
import java.net.ServerSocket
import org.scalatest.FunSuite
import org.eclipse.jetty.server.Server

class UISuite extends FunSuite {
  test("jetty port increases under contention") {
    val startPort = 4040
<<<<<<< HEAD
=======
    val server = new Server(startPort)

    Try { server.start() } match {
      case Success(s) => 
      case Failure(e) => 
      // Either case server port is busy hence setup for test complete
    }
>>>>>>> ea34c521
    val (jettyServer1, boundPort1) = JettyUtils.startJettyServer("localhost", startPort, Seq())
    val (jettyServer2, boundPort2) = JettyUtils.startJettyServer("localhost", startPort, Seq())
    // Allow some wiggle room in case ports on the machine are under contention
    assert(boundPort1 > startPort && boundPort1 < startPort + 10)
    assert(boundPort2 > boundPort1 && boundPort2 < boundPort1 + 10)
  }

  test("jetty binds to port 0 correctly") {
    val (jettyServer, boundPort) = JettyUtils.startJettyServer("localhost", 0, Seq())
    assert(jettyServer.getState === "STARTED")
    assert(boundPort != 0)
    Try {new ServerSocket(boundPort)} match {
      case Success(s) => fail("Port %s doesn't seem used by jetty server".format(boundPort))
      case Failure  (e) =>
    }
  }
}<|MERGE_RESOLUTION|>--- conflicted
+++ resolved
@@ -25,8 +25,6 @@
 class UISuite extends FunSuite {
   test("jetty port increases under contention") {
     val startPort = 4040
-<<<<<<< HEAD
-=======
     val server = new Server(startPort)
 
     Try { server.start() } match {
@@ -34,7 +32,6 @@
       case Failure(e) => 
       // Either case server port is busy hence setup for test complete
     }
->>>>>>> ea34c521
     val (jettyServer1, boundPort1) = JettyUtils.startJettyServer("localhost", startPort, Seq())
     val (jettyServer2, boundPort2) = JettyUtils.startJettyServer("localhost", startPort, Seq())
     // Allow some wiggle room in case ports on the machine are under contention
